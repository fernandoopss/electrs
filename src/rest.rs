use crate::chain::{address, BlockHash, Network, OutPoint, Script, Transaction, TxIn, TxOut, Txid};
use crate::config::{Config, VERSION_STRING};
use crate::errors;
use crate::metrics::Metrics;
use crate::new_index::{compute_script_hash, Query, SpendingInput, Utxo};
use crate::util::{
    create_socket, electrum_merkle, extract_tx_prevouts, full_hash, get_innerscripts, get_tx_fee,
    has_prevout, is_coinbase, transaction_sigop_count, BlockHeaderMeta, BlockId, FullHash,
    ScriptToAddr, ScriptToAsm, TransactionStatus,
};

#[cfg(not(feature = "liquid"))]
use {bitcoin::consensus::encode, std::str::FromStr};

use bitcoin::blockdata::opcodes;
use bitcoin::hashes::hex::{FromHex, ToHex};
use bitcoin::hashes::Error as HashError;
use hex::{self, FromHexError};
use hyper::service::{make_service_fn, service_fn};
use hyper::{Body, Method, Response, Server, StatusCode};
use prometheus::{HistogramOpts, HistogramVec};
use tokio::sync::oneshot;

use hyperlocal::UnixServerExt;
use std::{cmp, fs};
#[cfg(feature = "liquid")]
use {
    crate::elements::{peg::PegoutValue, AssetSorting, IssuanceValue},
    elements::{
        confidential::{Asset, Nonce, Value},
        encode, AssetId,
    },
};

use serde::Serialize;
use serde_json;
use std::collections::HashMap;
use std::num::ParseIntError;
use std::os::unix::fs::FileTypeExt;
use std::sync::Arc;
use std::thread;
use url::form_urlencoded;

const ADDRESS_SEARCH_LIMIT: usize = 10;

#[cfg(feature = "liquid")]
const ASSETS_PER_PAGE: usize = 25;
#[cfg(feature = "liquid")]
const ASSETS_MAX_PER_PAGE: usize = 100;

const TTL_LONG: u32 = 157_784_630; // ttl for static resources (5 years)
const TTL_SHORT: u32 = 10; // ttl for volatie resources
const TTL_MEMPOOL_RECENT: u32 = 5; // ttl for GET /mempool/recent
const CONF_FINAL: usize = 10; // reorgs deeper than this are considered unlikely

// internal api prefix
const INTERNAL_PREFIX: &str = "internal";

#[derive(Serialize, Deserialize)]
struct BlockValue {
    id: String,
    height: u32,
    version: u32,
    timestamp: u32,
    tx_count: u32,
    size: u32,
    weight: u32,
    merkle_root: String,
    previousblockhash: Option<String>,
    mediantime: u32,

    #[cfg(not(feature = "liquid"))]
    nonce: u32,
    #[cfg(not(feature = "liquid"))]
    bits: u32,
    #[cfg(not(feature = "liquid"))]
    difficulty: f64,

    #[cfg(feature = "liquid")]
    #[serde(skip_serializing_if = "Option::is_none")]
    ext: Option<serde_json::Value>,
}

impl BlockValue {
    #[cfg_attr(feature = "liquid", allow(unused_variables))]
    fn new(blockhm: BlockHeaderMeta) -> Self {
        let header = blockhm.header_entry.header();
        BlockValue {
            id: header.block_hash().to_hex(),
            height: blockhm.header_entry.height() as u32,
            version: {
                #[allow(clippy::unnecessary_cast)]
                {
                    header.version as u32
                }
            },
            timestamp: header.time,
            tx_count: blockhm.meta.tx_count,
            size: blockhm.meta.size,
            weight: blockhm.meta.weight,
            merkle_root: header.merkle_root.to_hex(),
            previousblockhash: if header.prev_blockhash != BlockHash::default() {
                Some(header.prev_blockhash.to_hex())
            } else {
                None
            },
            mediantime: blockhm.mtp,

            #[cfg(not(feature = "liquid"))]
            bits: header.bits,
            #[cfg(not(feature = "liquid"))]
            nonce: header.nonce,
            #[cfg(not(feature = "liquid"))]
            difficulty: difficulty_new(header),

            #[cfg(feature = "liquid")]
            ext: Some(json!(header.ext)),
        }
    }
}

/// Calculate the difficulty of a BlockHeader
/// using Bitcoin Core code ported to Rust.
///
/// https://github.com/bitcoin/bitcoin/blob/v25.0/src/rpc/blockchain.cpp#L75-L97
#[cfg_attr(feature = "liquid", allow(dead_code))]
fn difficulty_new(bh: &bitcoin::BlockHeader) -> f64 {
    let mut n_shift = bh.bits >> 24 & 0xff;
    let mut d_diff = (0x0000ffff as f64) / ((bh.bits & 0x00ffffff) as f64);

    while n_shift < 29 {
        d_diff *= 256.0;
        n_shift += 1;
    }
    while n_shift > 29 {
        d_diff /= 256.0;
        n_shift -= 1;
    }

    d_diff
}

#[derive(Serialize, Deserialize)]
struct TransactionValue {
    txid: Txid,
    version: u32,
    locktime: u32,
    vin: Vec<TxInValue>,
    vout: Vec<TxOutValue>,
    size: u32,
    weight: u32,
    sigops: u32,
    fee: u64,
    #[serde(skip_serializing_if = "Option::is_none")]
    status: Option<TransactionStatus>,
}

impl TransactionValue {
    fn new(
        tx: Transaction,
        blockid: Option<BlockId>,
        txos: &HashMap<OutPoint, TxOut>,
        config: &Config,
    ) -> Result<Self, errors::Error> {
        let prevouts = extract_tx_prevouts(&tx, txos)?;
        let sigops = transaction_sigop_count(&tx, &prevouts)
            .map_err(|_| errors::Error::from("Couldn't count sigops"))? as u32;

        let vins: Vec<TxInValue> = tx
            .input
            .iter()
            .enumerate()
            .map(|(index, txin)| {
                TxInValue::new(txin, prevouts.get(&(index as u32)).cloned(), config)
            })
            .collect();
        let vouts: Vec<TxOutValue> = tx
            .output
            .iter()
            .map(|txout| TxOutValue::new(txout, config))
            .collect();

        let fee = get_tx_fee(&tx, &prevouts, config.network_type);

        #[allow(clippy::unnecessary_cast)]
        Ok(TransactionValue {
            txid: tx.txid(),
            version: tx.version as u32,
            locktime: tx.lock_time,
            vin: vins,
            vout: vouts,
            size: tx.size() as u32,
            weight: tx.weight() as u32,
            sigops,
            fee,
            status: Some(TransactionStatus::from(blockid)),
        })
    }
}

#[derive(Serialize, Deserialize, Clone)]
struct TxInValue {
    txid: Txid,
    vout: u32,
    prevout: Option<TxOutValue>,
    scriptsig: Script,
    scriptsig_asm: String,
    #[serde(skip_serializing_if = "Option::is_none")]
    witness: Option<Vec<String>>,
    is_coinbase: bool,
    sequence: u32,

    #[serde(skip_serializing_if = "Option::is_none")]
    inner_redeemscript_asm: Option<String>,
    #[serde(skip_serializing_if = "Option::is_none")]
    inner_witnessscript_asm: Option<String>,

    #[cfg(feature = "liquid")]
    is_pegin: bool,
    #[cfg(feature = "liquid")]
    #[serde(skip_serializing_if = "Option::is_none")]
    issuance: Option<IssuanceValue>,
}

impl TxInValue {
    fn new(txin: &TxIn, prevout: Option<&TxOut>, config: &Config) -> Self {
        let witness = &txin.witness;
        #[cfg(feature = "liquid")]
        let witness = &witness.script_witness;

        let witness = if !witness.is_empty() {
            Some(witness.iter().map(hex::encode).collect())
        } else {
            None
        };

        let is_coinbase = is_coinbase(txin);

        let innerscripts = prevout.map(|prevout| get_innerscripts(txin, prevout));

        TxInValue {
            txid: txin.previous_output.txid,
            vout: txin.previous_output.vout,
            prevout: prevout.map(|prevout| TxOutValue::new(prevout, config)),
            scriptsig_asm: txin.script_sig.to_asm(),
            witness,

            inner_redeemscript_asm: innerscripts
                .as_ref()
                .and_then(|i| i.redeem_script.as_ref())
                .map(ScriptToAsm::to_asm),
            inner_witnessscript_asm: innerscripts
                .as_ref()
                .and_then(|i| i.witness_script.as_ref())
                .map(ScriptToAsm::to_asm),

            is_coinbase,
            sequence: txin.sequence,
            #[cfg(feature = "liquid")]
            is_pegin: txin.is_pegin,
            #[cfg(feature = "liquid")]
            issuance: if txin.has_issuance() {
                Some(IssuanceValue::from(txin))
            } else {
                None
            },

            scriptsig: txin.script_sig.clone(),
        }
    }
}

#[derive(Serialize, Deserialize, Clone)]
struct TxOutValue {
    scriptpubkey: Script,
    scriptpubkey_asm: String,
    scriptpubkey_type: String,

    #[serde(skip_serializing_if = "Option::is_none")]
    scriptpubkey_address: Option<String>,

    #[cfg(not(feature = "liquid"))]
    value: u64,

    #[cfg(feature = "liquid")]
    #[serde(skip_serializing_if = "Option::is_none")]
    value: Option<u64>,

    #[cfg(feature = "liquid")]
    #[serde(skip_serializing_if = "Option::is_none")]
    valuecommitment: Option<String>,

    #[cfg(feature = "liquid")]
    #[serde(skip_serializing_if = "Option::is_none")]
    asset: Option<String>,

    #[cfg(feature = "liquid")]
    #[serde(skip_serializing_if = "Option::is_none")]
    assetcommitment: Option<String>,

    #[cfg(feature = "liquid")]
    #[serde(skip_serializing_if = "Option::is_none")]
    pegout: Option<PegoutValue>,
}

impl TxOutValue {
    fn new(txout: &TxOut, config: &Config) -> Self {
        #[cfg(not(feature = "liquid"))]
        let value = txout.value;

        #[cfg(feature = "liquid")]
        let value = txout.value.explicit();
        #[cfg(feature = "liquid")]
        let valuecommitment = match txout.value {
            Value::Confidential(..) => Some(hex::encode(encode::serialize(&txout.value))),
            _ => None,
        };

        #[cfg(feature = "liquid")]
        let asset = match txout.asset {
            Asset::Explicit(value) => Some(value.to_hex()),
            _ => None,
        };
        #[cfg(feature = "liquid")]
        let assetcommitment = match txout.asset {
            Asset::Confidential(..) => Some(hex::encode(encode::serialize(&txout.asset))),
            _ => None,
        };

        #[cfg(not(feature = "liquid"))]
        let is_fee = false;
        #[cfg(feature = "liquid")]
        let is_fee = txout.is_fee();

        let script = &txout.script_pubkey;
        let script_asm = script.to_asm();
        let script_addr = script.to_address_str(config.network_type);

        // TODO should the following something to put inside rust-elements lib?
        let script_type = if is_fee {
            "fee"
        } else if script.is_empty() {
            "empty"
        } else if script.is_op_return() {
            "op_return"
        } else if script.is_p2pk() {
            "p2pk"
        } else if script.is_p2pkh() {
            "p2pkh"
        } else if script.is_p2sh() {
            "p2sh"
        } else if script.is_v0_p2wpkh() {
            "v0_p2wpkh"
        } else if script.is_v0_p2wsh() {
            "v0_p2wsh"
        } else if is_v1_p2tr(script) {
            "v1_p2tr"
        } else if is_anchor(script) {
            "anchor"
        } else if script.is_provably_unspendable() {
            "provably_unspendable"
        } else if is_bare_multisig(script) {
            "multisig"
        } else {
            "unknown"
        };

        #[cfg(feature = "liquid")]
        let pegout = PegoutValue::from_txout(txout, config.network_type, config.parent_network);

        TxOutValue {
            scriptpubkey: script.clone(),
            scriptpubkey_asm: script_asm,
            scriptpubkey_address: script_addr,
            scriptpubkey_type: script_type.to_string(),
            value,
            #[cfg(feature = "liquid")]
            valuecommitment,
            #[cfg(feature = "liquid")]
            asset,
            #[cfg(feature = "liquid")]
            assetcommitment,
            #[cfg(feature = "liquid")]
            pegout,
        }
    }
}
fn is_v1_p2tr(script: &Script) -> bool {
    script.len() == 34
        && script[0] == opcodes::all::OP_PUSHNUM_1.into_u8()
        && script[1] == opcodes::all::OP_PUSHBYTES_32.into_u8()
}
fn is_bare_multisig(script: &Script) -> bool {
    let len = script.len();
    // 1-of-1 multisig is 37 bytes
    // Max is 15 pubkeys
    // Min is 1
    // First byte must be <= the second to last (4-of-2 makes no sense)
    // We won't check the pubkeys, just assume anything with the form
    //   OP_M ... OP_N OP_CHECKMULTISIG
    // is bare multisig
    len >= 37
        && script[len - 1] == opcodes::all::OP_CHECKMULTISIG.into_u8()
        && script[len - 2] >= opcodes::all::OP_PUSHNUM_1.into_u8()
        && script[len - 2] <= opcodes::all::OP_PUSHNUM_15.into_u8()
        && script[0] >= opcodes::all::OP_PUSHNUM_1.into_u8()
        && script[0] <= script[len - 2]
}

fn is_anchor(script: &Script) -> bool {
    let len = script.len();
    len == 4
        && script[0] == opcodes::all::OP_PUSHNUM_1.into_u8()
        && script[1] == opcodes::all::OP_PUSHBYTES_2.into_u8()
        && script[2] == 0x4e
        && script[3] == 0x73
}

#[derive(Serialize)]
struct UtxoValue {
    txid: Txid,
    vout: u32,
    status: TransactionStatus,

    #[cfg(not(feature = "liquid"))]
    value: u64,

    #[cfg(feature = "liquid")]
    #[serde(skip_serializing_if = "Option::is_none")]
    value: Option<u64>,

    #[cfg(feature = "liquid")]
    #[serde(skip_serializing_if = "Option::is_none")]
    valuecommitment: Option<String>,

    #[cfg(feature = "liquid")]
    #[serde(skip_serializing_if = "Option::is_none")]
    asset: Option<String>,

    #[cfg(feature = "liquid")]
    #[serde(skip_serializing_if = "Option::is_none")]
    assetcommitment: Option<String>,

    #[cfg(feature = "liquid")]
    #[serde(skip_serializing_if = "Option::is_none")]
    nonce: Option<String>,

    #[cfg(feature = "liquid")]
    #[serde(skip_serializing_if = "Option::is_none")]
    noncecommitment: Option<String>,

    #[cfg(feature = "liquid")]
    #[serde(skip_serializing_if = "Vec::is_empty", with = "crate::util::serde_hex")]
    surjection_proof: Vec<u8>,

    #[cfg(feature = "liquid")]
    #[serde(skip_serializing_if = "Vec::is_empty", with = "crate::util::serde_hex")]
    range_proof: Vec<u8>,
}
impl From<Utxo> for UtxoValue {
    fn from(utxo: Utxo) -> Self {
        UtxoValue {
            txid: utxo.txid,
            vout: utxo.vout,
            status: TransactionStatus::from(utxo.confirmed),

            #[cfg(not(feature = "liquid"))]
            value: utxo.value,

            #[cfg(feature = "liquid")]
            value: match utxo.value {
                Value::Explicit(value) => Some(value),
                _ => None,
            },
            #[cfg(feature = "liquid")]
            valuecommitment: match utxo.value {
                Value::Confidential(..) => Some(hex::encode(encode::serialize(&utxo.value))),
                _ => None,
            },
            #[cfg(feature = "liquid")]
            asset: match utxo.asset {
                Asset::Explicit(asset) => Some(asset.to_hex()),
                _ => None,
            },
            #[cfg(feature = "liquid")]
            assetcommitment: match utxo.asset {
                Asset::Confidential(..) => Some(hex::encode(encode::serialize(&utxo.asset))),
                _ => None,
            },
            #[cfg(feature = "liquid")]
            nonce: match utxo.nonce {
                Nonce::Explicit(nonce) => Some(nonce.to_hex()),
                _ => None,
            },
            #[cfg(feature = "liquid")]
            noncecommitment: match utxo.nonce {
                Nonce::Confidential(..) => Some(hex::encode(encode::serialize(&utxo.nonce))),
                _ => None,
            },
            #[cfg(feature = "liquid")]
            surjection_proof: utxo
                .witness
                .surjection_proof
                .map_or(vec![], |p| (*p).serialize()),
            #[cfg(feature = "liquid")]
            range_proof: utxo.witness.rangeproof.map_or(vec![], |p| (*p).serialize()),
        }
    }
}

#[derive(Serialize, Default)]
struct SpendingValue {
    spent: bool,
    #[serde(skip_serializing_if = "Option::is_none")]
    txid: Option<Txid>,
    #[serde(skip_serializing_if = "Option::is_none")]
    vin: Option<u32>,
    #[serde(skip_serializing_if = "Option::is_none")]
    status: Option<TransactionStatus>,
}
impl From<SpendingInput> for SpendingValue {
    fn from(spend: SpendingInput) -> Self {
        SpendingValue {
            spent: true,
            txid: Some(spend.txid),
            vin: Some(spend.vin),
            status: Some(TransactionStatus::from(spend.confirmed)),
        }
    }
}

fn ttl_by_depth(height: Option<usize>, query: &Query) -> u32 {
    height.map_or(TTL_SHORT, |height| {
        if query.chain().best_height() - height >= CONF_FINAL {
            TTL_LONG
        } else {
            TTL_SHORT
        }
    })
}

/// Prepare transactions to be serialized in a JSON response
///
/// Any transactions with missing prevouts will be filtered out of the response, rather than returned with incorrect data.
fn prepare_txs(
    txs: Vec<(Transaction, Option<BlockId>)>,
    query: &Query,
    config: &Config,
) -> Vec<TransactionValue> {
    let outpoints = txs
        .iter()
        .flat_map(|(tx, _)| {
            tx.input
                .iter()
                .filter(|txin| has_prevout(txin))
                .map(|txin| txin.previous_output)
        })
        .collect();

    let prevouts = query.lookup_txos(&outpoints);

    txs.into_iter()
        .filter_map(|(tx, blockid)| TransactionValue::new(tx, blockid, &prevouts, config).ok())
        .collect()
}

<<<<<<< HEAD
#[tokio::main]
async fn run_server(
    config: Arc<Config>,
    query: Arc<Query>,
    rx: oneshot::Receiver<()>,
    metric: HistogramVec,
) {
    let addr = &config.http_addr;
    let socket_file = &config.http_socket_file;

    let config = Arc::clone(&config);
    let query = Arc::clone(&query);

    let make_service_fn_inn = || {
        let query = Arc::clone(&query);
        let config = Arc::clone(&config);
        let metric = metric.clone();

        async move {
            Ok::<_, hyper::Error>(service_fn(move |req| {
                let query = Arc::clone(&query);
                let config = Arc::clone(&config);
                let timer = metric.with_label_values(&["all_methods"]).start_timer();

                async move {
                    let method = req.method().clone();
                    let uri = req.uri().clone();
                    let body = hyper::body::to_bytes(req.into_body()).await?;

                    let mut resp = tokio::task::block_in_place(|| {
                        handle_request(method, uri, body, &query, &config)
                    })
                    .unwrap_or_else(|err| {
                        warn!("{:?}", err);
                        Response::builder()
                            .status(err.0)
                            .header("Content-Type", "text/plain")
                            .header("X-Powered-By", &**VERSION_STRING)
                            .body(Body::from(err.1))
                            .unwrap()
                    });
                    if let Some(ref origins) = config.cors {
                        resp.headers_mut()
                            .insert("Access-Control-Allow-Origin", origins.parse().unwrap());
                    }
                    timer.observe_duration();
                    Ok::<_, hyper::Error>(resp)
=======
        for mut tx in txs.iter_mut() {
            // collect lookups
            if config.prevout_enabled {
                for mut vin in tx.vin.iter_mut() {
                    if !vin.is_coinbase {
                        lookups
                            .entry(vin.txid)
                            .or_insert(vec![])
                            .push((vin.vout, vin));
                    }
>>>>>>> e8fd8437
                }
            }))
        }
    };

<<<<<<< HEAD
    let server = match socket_file {
        None => {
            info!("REST server running on {}", addr);

            let socket = create_socket(addr);
            socket.listen(511).expect("setting backlog failed");

            Server::from_tcp(socket.into())
                .expect("Server::from_tcp failed")
                .serve(make_service_fn(move |_| make_service_fn_inn()))
                .with_graceful_shutdown(async {
                    rx.await.ok();
                })
                .await
=======
        // fetch prevtxs and attach prevouts to nextins
        if config.prevout_enabled {
            for (prev_txid, prev_vouts) in lookups {
                let prevtx = query.load_txn(&prev_txid, None).unwrap();
                for (prev_out_idx, ref mut nextin) in prev_vouts {
                    let mut prevout = TxOutValue::from(prevtx.output[prev_out_idx as usize].clone());
                    prevout.scriptpubkey_address =
                        script_to_address(&prevout.scriptpubkey, &config.network_type);
                    nextin.prevout = Some(prevout);
                }
            }
>>>>>>> e8fd8437
        }
        Some(path) => {
            if let Ok(meta) = fs::metadata(path) {
                // Cleanup socket file left by previous execution
                if meta.file_type().is_socket() {
                    fs::remove_file(path).ok();
                }
            }

<<<<<<< HEAD
            info!("REST server running on unix socket {}", path.display());

            Server::bind_unix(path)
                .expect("Server::bind_unix failed")
                .serve(make_service_fn(move |_| make_service_fn_inn()))
                .with_graceful_shutdown(async {
                    rx.await.ok();
                })
                .await
        }
    };

    if let Err(e) = server {
        eprintln!("server error: {}", e);
=======
    // attach tx fee
    if config.prevout_enabled {
        for mut tx in txs.iter_mut() {
            if tx.vin.iter().any(|vin| vin.prevout.is_none()) {
                continue;
            }

            let total_in: u64 = tx
                .vin
                .iter()
                .map(|vin| vin.clone().prevout.unwrap().value)
                .sum();
            let total_out: u64 = tx.vout.iter().map(|vout| vout.value).sum();
            tx.fee = Some(total_in - total_out);
        }
>>>>>>> e8fd8437
    }
}

pub fn start(config: Arc<Config>, query: Arc<Query>, metrics: &Metrics) -> Handle {
    let (tx, rx) = oneshot::channel::<()>();
    let response_timer = metrics.histogram_vec(
        HistogramOpts::new("electrs_rest_api", "Electrs REST API response timings"),
        &["method"],
    );

    Handle {
        tx,
        thread: crate::util::spawn_thread("rest-server", move || {
            run_server(config, query, rx, response_timer);
        }),
    }
}

pub struct Handle {
    tx: oneshot::Sender<()>,
    thread: thread::JoinHandle<()>,
}

impl Handle {
    pub fn stop(self) {
        self.tx.send(()).expect("failed to send shutdown signal");
        self.thread.join().expect("REST server failed");
    }
}

fn handle_request(
    method: Method,
    uri: hyper::Uri,
    body: hyper::body::Bytes,
    query: &Query,
    config: &Config,
) -> Result<Response<Body>, HttpError> {
    // TODO it looks hyper does not have routing and query parsing :(
    let path: Vec<&str> = uri.path().split('/').skip(1).collect();
    let query_params = match uri.query() {
        Some(value) => form_urlencoded::parse(value.as_bytes())
            .into_owned()
            .collect::<HashMap<String, String>>(),
        None => HashMap::new(),
    };

    info!("handle {:?} {:?}", method, uri);
    match (
        &method,
        path.first(),
        path.get(1),
        path.get(2),
        path.get(3),
        path.get(4),
    ) {
        (&Method::GET, Some(&"blocks"), Some(&"tip"), Some(&"hash"), None, None) => http_message(
            StatusCode::OK,
            query.chain().best_hash().to_hex(),
            TTL_SHORT,
        ),

        (&Method::GET, Some(&"blocks"), Some(&"tip"), Some(&"height"), None, None) => http_message(
            StatusCode::OK,
            query.chain().best_height().to_string(),
            TTL_SHORT,
        ),

        (&Method::GET, Some(&"blocks"), start_height, None, None, None) => {
            let start_height = start_height.and_then(|height| height.parse::<usize>().ok());
            blocks(query, config, start_height)
        }
        (&Method::GET, Some(&"block-height"), Some(height), None, None, None) => {
            let height = height.parse::<usize>()?;
            let header = query
                .chain()
                .header_by_height(height)
                .ok_or_else(|| HttpError::not_found("Block not found".to_string()))?;
            let ttl = ttl_by_depth(Some(height), query);
            http_message(StatusCode::OK, header.hash().to_hex(), ttl)
        }
        (&Method::GET, Some(&"block"), Some(hash), None, None, None) => {
            let hash = BlockHash::from_hex(hash)?;
            let blockhm = query
                .chain()
                .get_block_with_meta(&hash)
                .ok_or_else(|| HttpError::not_found("Block not found".to_string()))?;
            let block_value = BlockValue::new(blockhm);
            json_response(block_value, TTL_LONG)
        }
        (&Method::GET, Some(&"block"), Some(hash), Some(&"status"), None, None) => {
            let hash = BlockHash::from_hex(hash)?;
            let status = query.chain().get_block_status(&hash);
            let ttl = ttl_by_depth(status.height, query);
            json_response(status, ttl)
        }
        (&Method::GET, Some(&"block"), Some(hash), Some(&"txids"), None, None) => {
            let hash = BlockHash::from_hex(hash)?;
            let txids = query
                .chain()
                .get_block_txids(&hash)
                .ok_or_else(|| HttpError::not_found("Block not found".to_string()))?;
            json_response(txids, TTL_LONG)
        }
        (&Method::GET, Some(&INTERNAL_PREFIX), Some(&"block"), Some(hash), Some(&"txs"), None) => {
            let hash = BlockHash::from_hex(hash)?;
            let block_id = query.chain().blockid_by_hash(&hash);
            let txs = query
                .chain()
                .get_block_txs(&hash)
                .ok_or_else(|| HttpError::not_found("Block not found".to_string()))?
                .into_iter()
                .map(|tx| (tx, block_id.clone()))
                .collect();

            let ttl = ttl_by_depth(block_id.map(|b| b.height), query);
            json_response(prepare_txs(txs, query, config), ttl)
        }
        (&Method::GET, Some(&"block"), Some(hash), Some(&"header"), None, None) => {
            let hash = BlockHash::from_hex(hash)?;
            let header = query
                .chain()
                .get_block_header(&hash)
                .ok_or_else(|| HttpError::not_found("Block not found".to_string()))?;

            let header_hex = hex::encode(encode::serialize(&header));
            http_message(StatusCode::OK, header_hex, TTL_LONG)
        }
        (&Method::GET, Some(&"block"), Some(hash), Some(&"raw"), None, None) => {
            let hash = BlockHash::from_hex(hash)?;
            let raw = query
                .chain()
                .get_block_raw(&hash)
                .ok_or_else(|| HttpError::not_found("Block not found".to_string()))?;

            Ok(Response::builder()
                .status(StatusCode::OK)
                .header("Content-Type", "application/octet-stream")
                .header("Cache-Control", format!("public, max-age={:}", TTL_LONG))
                .header("X-Powered-By", &**VERSION_STRING)
                .body(Body::from(raw))
                .unwrap())
        }
        (&Method::GET, Some(&"block"), Some(hash), Some(&"txid"), Some(index), None) => {
            let hash = BlockHash::from_hex(hash)?;
            let index: usize = index.parse()?;
            let txids = query
                .chain()
                .get_block_txids(&hash)
                .ok_or_else(|| HttpError::not_found("Block not found".to_string()))?;
            if index >= txids.len() {
                bail!(HttpError::not_found("tx index out of range".to_string()));
            }
            http_message(StatusCode::OK, txids[index].to_hex(), TTL_LONG)
        }
        (&Method::GET, Some(&"block"), Some(hash), Some(&"txs"), start_index, None) => {
            let hash = BlockHash::from_hex(hash)?;
            let txids = query
                .chain()
                .get_block_txids(&hash)
                .ok_or_else(|| HttpError::not_found("Block not found".to_string()))?;

            let start_index = start_index
                .map_or(0u32, |el| el.parse().unwrap_or(0))
                .max(0u32) as usize;
            if start_index >= txids.len() {
                bail!(HttpError::not_found("start index out of range".to_string()));
            } else if start_index % config.rest_default_chain_txs_per_page != 0 {
                bail!(HttpError::from(format!(
                    "start index must be a multipication of {}",
                    config.rest_default_chain_txs_per_page
                )));
            }

            // blockid_by_hash() only returns the BlockId for non-orphaned blocks,
            // or None for orphaned
            let confirmed_blockid = query.chain().blockid_by_hash(&hash);

            let txs = txids
                .iter()
                .skip(start_index)
                .take(config.rest_default_chain_txs_per_page)
                .map(|txid| {
                    query
<<<<<<< HEAD
                        .lookup_txn(txid)
                        .map(|tx| (tx, confirmed_blockid.clone()))
                        .ok_or_else(|| "missing tx".to_string())
                })
                .collect::<Result<Vec<(Transaction, Option<BlockId>)>, _>>()?;
=======
                        .load_txn(&txid, Some(&hash))
                        .map(TransactionValue::from)
                }).collect::<Result<Vec<TransactionValue>, _>>()?;
            attach_txs_data(&mut txs, config, query);
            json_response(txs, TTL_LONG)
        }
        (&Method::GET, Some(&"address"), Some(address), None, None) => {
            // @TODO create new AddressStatsValue struct?
            let script_hash = address_to_scripthash(address, &config.network_type)?;
            match query.status(&script_hash[..]) {
                Ok(status) => json_response(
                    json!({
                    "address": address,
                    "tx_count": status.history().len(),
                    "confirmed_balance": status.confirmed_balance(),
                    "mempool_balance": status.mempool_balance(),
                    "total_received": status.total_received(),
                }),
                    TTL_SHORT,
                ),
>>>>>>> e8fd8437

            // XXX orphraned blocks alway get TTL_SHORT
            let ttl = ttl_by_depth(confirmed_blockid.map(|b| b.height), query);

            json_response(prepare_txs(txs, query, config), ttl)
        }
        (&Method::GET, Some(script_type @ &"address"), Some(script_str), None, None, None)
        | (&Method::GET, Some(script_type @ &"scripthash"), Some(script_str), None, None, None) => {
            let script_hash = to_scripthash(script_type, script_str, config.network_type)?;
            let stats = query.stats(&script_hash[..]);
            json_response(
                json!({
                    *script_type: script_str,
                    "chain_stats": stats.0,
                    "mempool_stats": stats.1,
                }),
                TTL_SHORT,
            )
        }
        (
            &Method::GET,
            Some(script_type @ &"address"),
            Some(script_str),
            Some(&"txs"),
            None,
            None,
        )
        | (
            &Method::GET,
            Some(script_type @ &"scripthash"),
            Some(script_str),
            Some(&"txs"),
            None,
            None,
        ) => {
            let script_hash = to_scripthash(script_type, script_str, config.network_type)?;
            let max_txs = query_params
                .get("max_txs")
                .and_then(|s| s.parse::<usize>().ok())
                .unwrap_or(config.rest_default_max_mempool_txs);
            let after_txid = query_params
                .get("after_txid")
                .and_then(|s| s.parse::<Txid>().ok());

            let mut txs = vec![];

            if let Some(given_txid) = &after_txid {
                let is_mempool = query
                    .mempool()
                    .history_txids_iter(&script_hash[..])
                    .any(|txid| given_txid == &txid);
                let is_confirmed = if is_mempool {
                    false
                } else {
                    query
                        .chain()
                        .history_txids_iter(&script_hash[..])
                        .any(|txid| given_txid == &txid)
                };
                if !is_mempool && !is_confirmed {
                    return Err(HttpError(
                        StatusCode::UNPROCESSABLE_ENTITY,
                        String::from("after_txid not found"),
                    ));
                }
            }

            txs.extend(
                query
                    .mempool()
                    .history(&script_hash[..], after_txid.as_ref(), max_txs)
                    .into_iter()
                    .map(|tx| (tx, None)),
            );

            if txs.len() < max_txs {
                let after_txid_ref = if !txs.is_empty() {
                    // If there are any txs, we know mempool found the
                    // after_txid IF it exists... so always return None.
                    None
                } else {
                    after_txid.as_ref()
                };
                txs.extend(
                    query
                        .chain()
                        .history(&script_hash[..], after_txid_ref, max_txs - txs.len())
                        .into_iter()
                        .map(|(tx, blockid)| (tx, Some(blockid))),
                );
            }

            json_response(prepare_txs(txs, query, config), TTL_SHORT)
        }

        (
            &Method::GET,
            Some(script_type @ &"address"),
            Some(script_str),
            Some(&"txs"),
            Some(&"chain"),
            last_seen_txid,
        )
        | (
            &Method::GET,
            Some(script_type @ &"scripthash"),
            Some(script_str),
            Some(&"txs"),
            Some(&"chain"),
            last_seen_txid,
        ) => {
            let script_hash = to_scripthash(script_type, script_str, config.network_type)?;
            let last_seen_txid = last_seen_txid.and_then(|txid| Txid::from_hex(txid).ok());
            let max_txs = query_params
                .get("max_txs")
                .and_then(|s| s.parse::<usize>().ok())
                .unwrap_or(config.rest_default_chain_txs_per_page);

            let txs = query
                .chain()
                .history(&script_hash[..], last_seen_txid.as_ref(), max_txs)
                .into_iter()
                .map(|(tx, blockid)| (tx, Some(blockid)))
                .collect();

            json_response(prepare_txs(txs, query, config), TTL_SHORT)
        }
        (
            &Method::GET,
            Some(script_type @ &"address"),
            Some(script_str),
            Some(&"txs"),
            Some(&"summary"),
            last_seen_txid,
        )
        | (
            &Method::GET,
            Some(script_type @ &"scripthash"),
            Some(script_str),
            Some(&"txs"),
            Some(&"summary"),
            last_seen_txid,
        ) => {
            let script_hash = to_scripthash(script_type, script_str, config.network_type)?;
            let last_seen_txid = last_seen_txid.and_then(|txid| Txid::from_hex(txid).ok());
            let max_txs = cmp::min(
                config.rest_default_max_address_summary_txs,
                query_params
                    .get("max_txs")
                    .and_then(|s| s.parse::<usize>().ok())
                    .unwrap_or(config.rest_default_max_address_summary_txs),
            );

            let summary = query
                .chain()
                .summary(&script_hash[..], last_seen_txid.as_ref(), max_txs);

            json_response(summary, TTL_SHORT)
        }
        (
            &Method::GET,
            Some(script_type @ &"address"),
            Some(script_str),
            Some(&"txs"),
            Some(&"mempool"),
            None,
        )
        | (
            &Method::GET,
            Some(script_type @ &"scripthash"),
            Some(script_str),
            Some(&"txs"),
            Some(&"mempool"),
            None,
        ) => {
            let script_hash = to_scripthash(script_type, script_str, config.network_type)?;
            let max_txs = query_params
                .get("max_txs")
                .and_then(|s| s.parse::<usize>().ok())
                .unwrap_or(config.rest_default_max_mempool_txs);

            let txs = query
                .mempool()
                .history(&script_hash[..], None, max_txs)
                .into_iter()
                .map(|tx| (tx, None))
                .collect();

            json_response(prepare_txs(txs, query, config), TTL_SHORT)
        }

        (
            &Method::GET,
            Some(script_type @ &"address"),
            Some(script_str),
            Some(&"utxo"),
            None,
            None,
        )
        | (
            &Method::GET,
            Some(script_type @ &"scripthash"),
            Some(script_str),
            Some(&"utxo"),
            None,
            None,
        ) => {
            let script_hash = to_scripthash(script_type, script_str, config.network_type)?;
            let utxos: Vec<UtxoValue> = query
                .utxo(&script_hash[..])?
                .into_iter()
                .map(UtxoValue::from)
                .collect();
            // XXX paging?
            json_response(utxos, TTL_SHORT)
        }
<<<<<<< HEAD
        (&Method::GET, Some(&"address-prefix"), Some(prefix), None, None, None) => {
            if !config.address_search {
                return Err(HttpError::from("address search disabled".to_string()));
            }
            let results = query.chain().address_search(prefix, ADDRESS_SEARCH_LIMIT);
            json_response(results, TTL_SHORT)
        }
        (&Method::GET, Some(&"tx"), Some(hash), None, None, None) => {
            let hash = Txid::from_hex(hash)?;
            let tx = query
                .lookup_txn(&hash)
                .ok_or_else(|| HttpError::not_found("Transaction not found".to_string()))?;
            let blockid = query.chain().tx_confirming_block(&hash);
            let ttl = ttl_by_depth(blockid.as_ref().map(|b| b.height), query);

            let mut tx = prepare_txs(vec![(tx, blockid)], query, config);

            if tx.is_empty() {
                http_message(
                    StatusCode::INTERNAL_SERVER_ERROR,
                    "Transaction missing prevouts",
                    0,
                )
            } else {
                json_response(tx.remove(0), ttl)
            }
        }
        (&Method::POST, Some(&INTERNAL_PREFIX), Some(&"txs"), None, None, None) => {
            let txid_strings: Vec<String> =
                serde_json::from_slice(&body).map_err(|err| HttpError::from(err.to_string()))?;
=======
        (&Method::GET, Some(&"tx"), Some(hash), None, None) => {
            let hash = Sha256dHash::from_hex(hash)?;
            let transaction = query
                .load_txn(&hash, None)
                .map_err(|_| HttpError::not_found("Transaction not found".to_string()))?;
            let status = query.get_tx_status(&hash)?;
            let ttl = ttl_by_depth(status.block_height, query);
>>>>>>> e8fd8437

            match txid_strings
                .into_iter()
                .map(|txid| Txid::from_hex(&txid))
                .collect::<Result<Vec<Txid>, _>>()
            {
                Ok(txids) => {
                    let txs: Vec<(Transaction, Option<BlockId>)> = txids
                        .iter()
                        .filter_map(|txid| {
                            query
                                .lookup_txn(txid)
                                .map(|tx| (tx, query.chain().tx_confirming_block(txid)))
                        })
                        .collect();
                    json_response(prepare_txs(txs, query, config), 0)
                }
                Err(err) => http_message(StatusCode::BAD_REQUEST, err.to_string(), 0),
            }
        }
        (&Method::GET, Some(&"tx"), Some(hash), Some(out_type @ &"hex"), None, None)
        | (&Method::GET, Some(&"tx"), Some(hash), Some(out_type @ &"raw"), None, None) => {
            let hash = Txid::from_hex(hash)?;
            let rawtx = query
<<<<<<< HEAD
                .lookup_raw_txn(&hash)
                .ok_or_else(|| HttpError::not_found("Transaction not found".to_string()))?;

            let (content_type, body) = match *out_type {
                "raw" => ("application/octet-stream", Body::from(rawtx)),
                "hex" => ("text/plain", Body::from(hex::encode(rawtx))),
                _ => unreachable!(),
            };
            let ttl = ttl_by_depth(query.get_tx_status(&hash).block_height, query);

            Ok(Response::builder()
                .status(StatusCode::OK)
                .header("Content-Type", content_type)
                .header("Cache-Control", format!("public, max-age={:}", ttl))
                .header("X-Powered-By", &**VERSION_STRING)
                .body(body)
                .unwrap())
        }
        (&Method::GET, Some(&"tx"), Some(hash), Some(&"status"), None, None) => {
            let hash = Txid::from_hex(hash)?;
            let status = query.get_tx_status(&hash);
=======
                .load_raw_txn(&hash, None)
                .map_err(|_| HttpError::not_found("Transaction not found".to_string()))?;
            let ttl = ttl_by_depth(query.get_tx_status(&hash)?.block_height, query);
            http_message(StatusCode::OK, hex::encode(rawtx), ttl)
        }
        (&Method::GET, Some(&"tx"), Some(hash), Some(&"status"), None) => {
            let hash = Sha256dHash::from_hex(hash)?;
            let status = query.get_tx_status(&hash)?;
>>>>>>> e8fd8437
            let ttl = ttl_by_depth(status.block_height, query);
            json_response(status, ttl)
        }

        (&Method::GET, Some(&"tx"), Some(hash), Some(&"merkle-proof"), None, None) => {
            let hash = Txid::from_hex(hash)?;
            let blockid = query.chain().tx_confirming_block(&hash).ok_or_else(|| {
                HttpError::not_found("Transaction not found or is unconfirmed".to_string())
            })?;
            let (merkle, pos) =
                electrum_merkle::get_tx_merkle_proof(query.chain(), &hash, &blockid.hash)?;
            let merkle: Vec<String> = merkle.into_iter().map(|txid| txid.to_hex()).collect();
            let ttl = ttl_by_depth(Some(blockid.height), query);
            json_response(
                json!({ "block_height": blockid.height, "merkle": merkle, "pos": pos }),
                ttl,
            )
        }
        #[cfg(not(feature = "liquid"))]
        (&Method::GET, Some(&"tx"), Some(hash), Some(&"merkleblock-proof"), None, None) => {
            let hash = Txid::from_hex(hash)?;

            let merkleblock = query.chain().get_merkleblock_proof(&hash).ok_or_else(|| {
                HttpError::not_found("Transaction not found or is unconfirmed".to_string())
            })?;

            let height = query
                .chain()
                .height_by_hash(&merkleblock.header.block_hash());

            http_message(
                StatusCode::OK,
                hex::encode(encode::serialize(&merkleblock)),
                ttl_by_depth(height, query),
            )
        }
        (&Method::GET, Some(&"tx"), Some(hash), Some(&"outspend"), Some(index), None) => {
            let hash = Txid::from_hex(hash)?;
            let outpoint = OutPoint {
                txid: hash,
                vout: index.parse::<u32>()?,
            };
            let spend = query
                .lookup_spend(&outpoint)
                .map_or_else(SpendingValue::default, SpendingValue::from);
            let ttl = ttl_by_depth(
                spend.status.as_ref().and_then(|status| status.block_height),
                query,
            );
            json_response(spend, ttl)
        }
        (&Method::GET, Some(&"tx"), Some(hash), Some(&"outspends"), None, None) => {
            let hash = Txid::from_hex(hash)?;
            let tx = query
<<<<<<< HEAD
                .lookup_txn(&hash)
                .ok_or_else(|| HttpError::not_found("Transaction not found".to_string()))?;
=======
                .load_txn(&hash, None)
                .map_err(|_| HttpError::not_found("Transaction not found".to_string()))?;
>>>>>>> e8fd8437
            let spends: Vec<SpendingValue> = query
                .lookup_tx_spends(tx)
                .into_iter()
                .map(|spend| spend.map_or_else(SpendingValue::default, SpendingValue::from))
                .collect();
            // @TODO long ttl if all outputs are either spent long ago or unspendable
            json_response(spends, TTL_SHORT)
        }
        (&Method::GET, Some(&"broadcast"), None, None, None, None)
        | (&Method::POST, Some(&"tx"), None, None, None, None) => {
            // accept both POST and GET for backward compatibility.
            // GET will eventually be removed in favor of POST.
            let txhex = match method {
                Method::POST => String::from_utf8(body.to_vec())?,
                Method::GET => query_params
                    .get("tx")
                    .cloned()
                    .ok_or_else(|| HttpError::from("Missing tx".to_string()))?,
                _ => return http_message(StatusCode::METHOD_NOT_ALLOWED, "Invalid method", 0),
            };
            let txid = query
                .broadcast_raw(&txhex)
                .map_err(|err| HttpError::from(err.description().to_string()))?;
            http_message(StatusCode::OK, txid.to_hex(), 0)
        }
        (&Method::POST, Some(&"txs"), Some(&"test"), None, None, None) => {
            let txhexes: Vec<String> =
                serde_json::from_str(String::from_utf8(body.to_vec())?.as_str())?;

            if txhexes.len() > 25 {
                Result::Err(HttpError::from(
                    "Exceeded maximum of 25 transactions".to_string(),
                ))?
            }

            let maxfeerate = query_params
                .get("maxfeerate")
                .map(|s| {
                    s.parse::<f64>()
                        .map_err(|_| HttpError::from("Invalid maxfeerate".to_string()))
                })
                .transpose()?;

            // pre-checks
            txhexes.iter().enumerate().try_for_each(|(index, txhex)| {
                // each transaction must be of reasonable size (more than 60 bytes, within 400kWU standardness limit)
                if !(120..800_000).contains(&txhex.len()) {
                    Result::Err(HttpError::from(format!(
                        "Invalid transaction size for item {}",
                        index
                    )))
                } else {
                    // must be a valid hex string
                    Vec::<u8>::from_hex(txhex)
                        .map_err(|_| {
                            HttpError::from(format!("Invalid transaction hex for item {}", index))
                        })
                        .map(|_| ())
                }
            })?;

            let result = query
                .test_mempool_accept(txhexes, maxfeerate)
                .map_err(|err| HttpError::from(err.description().to_string()))?;

            json_response(result, TTL_SHORT)
        }
        (&Method::GET, Some(&"txs"), Some(&"outspends"), None, None, None) => {
            let txid_strings: Vec<&str> = query_params
                .get("txids")
                .ok_or(HttpError::from("No txids specified".to_string()))?
                .as_str()
                .split(',')
                .collect();

            if txid_strings.len() > 50 {
                return http_message(StatusCode::BAD_REQUEST, "Too many txids requested", 0);
            }

            let spends: Vec<Vec<SpendingValue>> = txid_strings
                .into_iter()
                .map(|txid_str| {
                    Txid::from_hex(txid_str)
                        .ok()
                        .and_then(|txid| query.lookup_txn(&txid))
                        .map_or_else(Vec::new, |tx| {
                            query
                                .lookup_tx_spends(tx)
                                .into_iter()
                                .map(|spend| {
                                    spend.map_or_else(SpendingValue::default, SpendingValue::from)
                                })
                                .collect()
                        })
                })
                .collect();

            json_response(spends, TTL_SHORT)
        }
        (
            &Method::POST,
            Some(&INTERNAL_PREFIX),
            Some(&"txs"),
            Some(&"outspends"),
            Some(&"by-txid"),
            None,
        ) => {
            let txid_strings: Vec<String> =
                serde_json::from_slice(&body).map_err(|err| HttpError::from(err.to_string()))?;

            let spends: Vec<Vec<SpendingValue>> = txid_strings
                .into_iter()
                .map(|txid_str| {
                    Txid::from_hex(&txid_str)
                        .ok()
                        .and_then(|txid| query.lookup_txn(&txid))
                        .map_or_else(Vec::new, |tx| {
                            query
                                .lookup_tx_spends(tx)
                                .into_iter()
                                .map(|spend| {
                                    spend.map_or_else(SpendingValue::default, SpendingValue::from)
                                })
                                .collect()
                        })
                })
                .collect();

            json_response(spends, TTL_SHORT)
        }
        (
            &Method::POST,
            Some(&INTERNAL_PREFIX),
            Some(&"txs"),
            Some(&"outspends"),
            Some(&"by-outpoint"),
            None,
        ) => {
            let outpoint_strings: Vec<String> =
                serde_json::from_slice(&body).map_err(|err| HttpError::from(err.to_string()))?;

            let spends: Vec<SpendingValue> = outpoint_strings
                .into_iter()
                .map(|outpoint_str| {
                    let mut parts = outpoint_str.split(':');
                    let hash_part = parts.next();
                    let index_part = parts.next();

                    if let (Some(hash), Some(index)) = (hash_part, index_part) {
                        if let (Ok(txid), Ok(vout)) = (Txid::from_hex(hash), index.parse::<u32>()) {
                            let outpoint = OutPoint { txid, vout };
                            return query
                                .lookup_spend(&outpoint)
                                .map_or_else(SpendingValue::default, SpendingValue::from);
                        }
                    }
                    SpendingValue::default()
                })
                .collect();

            json_response(spends, TTL_SHORT)
        }

        (&Method::GET, Some(&"mempool"), None, None, None, None) => {
            json_response(query.mempool().backlog_stats(), TTL_SHORT)
        }
        (&Method::GET, Some(&"mempool"), Some(&"txids"), None, None, None) => {
            json_response(query.mempool().txids(), TTL_SHORT)
        }
        (&Method::GET, Some(&"mempool"), Some(&"txids"), Some(&"page"), last_seen_txid, None) => {
            let last_seen_txid = last_seen_txid.and_then(|txid| Txid::from_hex(txid).ok());
            let max_txs = query_params
                .get("max_txs")
                .and_then(|s| s.parse::<usize>().ok())
                .unwrap_or(config.rest_max_mempool_txid_page_size);
            json_response(
                query.mempool().txids_page(max_txs, last_seen_txid),
                TTL_SHORT,
            )
        }
        (
            &Method::GET,
            Some(&INTERNAL_PREFIX),
            Some(&"mempool"),
            Some(&"txs"),
            Some(&"all"),
            None,
        ) => {
            let txs = query
                .mempool()
                .txs()
                .into_iter()
                .map(|tx| (tx, None))
                .collect();

            json_response(prepare_txs(txs, query, config), TTL_SHORT)
        }
        (&Method::POST, Some(&INTERNAL_PREFIX), Some(&"mempool"), Some(&"txs"), None, None) => {
            let txid_strings: Vec<String> =
                serde_json::from_slice(&body).map_err(|err| HttpError::from(err.to_string()))?;

            match txid_strings
                .into_iter()
                .map(|txid| Txid::from_hex(&txid))
                .collect::<Result<Vec<Txid>, _>>()
            {
                Ok(txids) => {
                    let txs: Vec<(Transaction, Option<BlockId>)> = {
                        let mempool = query.mempool();
                        txids
                            .iter()
                            .filter_map(|txid| mempool.lookup_txn(txid).map(|tx| (tx, None)))
                            .collect()
                    };

                    json_response(prepare_txs(txs, query, config), 0)
                }
                Err(err) => http_message(StatusCode::BAD_REQUEST, err.to_string(), 0),
            }
        }
        (
            &Method::GET,
            Some(&INTERNAL_PREFIX),
            Some(&"mempool"),
            Some(&"txs"),
            last_seen_txid,
            None,
        ) => {
            let last_seen_txid = last_seen_txid.and_then(|txid| Txid::from_hex(txid).ok());
            let max_txs = query_params
                .get("max_txs")
                .and_then(|s| s.parse::<usize>().ok())
                .unwrap_or(config.rest_max_mempool_page_size);
            let txs = query
                .mempool()
                .txs_page(max_txs, last_seen_txid)
                .into_iter()
                .map(|tx| (tx, None))
                .collect();

            json_response(prepare_txs(txs, query, config), TTL_SHORT)
        }
        (&Method::GET, Some(&"mempool"), Some(&"recent"), None, None, None) => {
            let mempool = query.mempool();
            let recent = mempool.recent_txs_overview();
            json_response(recent, TTL_MEMPOOL_RECENT)
        }

        (&Method::GET, Some(&"fee-estimates"), None, None, None, None) => {
            json_response(query.estimate_fee_map(), TTL_SHORT)
        }

        #[cfg(feature = "liquid")]
        (&Method::GET, Some(&"assets"), Some(&"registry"), None, None, None) => {
            let start_index: usize = query_params
                .get("start_index")
                .and_then(|n| n.parse().ok())
                .unwrap_or(0);

            let limit: usize = query_params
                .get("limit")
                .and_then(|n| n.parse().ok())
                .map(|n: usize| n.min(ASSETS_MAX_PER_PAGE))
                .unwrap_or(ASSETS_PER_PAGE);

            let sorting = AssetSorting::from_query_params(&query_params)?;

            let (total_num, assets) = query.list_registry_assets(start_index, limit, sorting)?;

            Ok(Response::builder()
                // Disable caching because we don't currently support caching with query string params
                .header("Cache-Control", "no-store")
                .header("Content-Type", "application/json")
                .header("X-Powered-By", &**VERSION_STRING)
                .header("X-Total-Results", total_num.to_string())
                .body(Body::from(serde_json::to_string(&assets)?))
                .unwrap())
        }

        #[cfg(feature = "liquid")]
        (&Method::GET, Some(&"asset"), Some(asset_str), None, None, None) => {
            let asset_id = AssetId::from_hex(asset_str)?;
            let asset_entry = query
                .lookup_asset(&asset_id)?
                .ok_or_else(|| HttpError::not_found("Asset id not found".to_string()))?;

            json_response(asset_entry, TTL_SHORT)
        }

        #[cfg(feature = "liquid")]
        (&Method::GET, Some(&"asset"), Some(asset_str), Some(&"txs"), None, None) => {
            let asset_id = AssetId::from_hex(asset_str)?;

            let mut txs = vec![];

            txs.extend(
                query
                    .mempool()
                    .asset_history(&asset_id, config.rest_default_max_mempool_txs)
                    .into_iter()
                    .map(|tx| (tx, None)),
            );

            txs.extend(
                query
                    .chain()
                    .asset_history(&asset_id, None, config.rest_default_chain_txs_per_page)
                    .into_iter()
                    .map(|(tx, blockid)| (tx, Some(blockid))),
            );

            json_response(prepare_txs(txs, query, config), TTL_SHORT)
        }

        #[cfg(feature = "liquid")]
        (
            &Method::GET,
            Some(&"asset"),
            Some(asset_str),
            Some(&"txs"),
            Some(&"chain"),
            last_seen_txid,
        ) => {
            let asset_id = AssetId::from_hex(asset_str)?;
            let last_seen_txid = last_seen_txid.and_then(|txid| Txid::from_hex(txid).ok());

            let txs = query
                .chain()
                .asset_history(
                    &asset_id,
                    last_seen_txid.as_ref(),
                    config.rest_default_chain_txs_per_page,
                )
                .into_iter()
                .map(|(tx, blockid)| (tx, Some(blockid)))
                .collect();

            json_response(prepare_txs(txs, query, config), TTL_SHORT)
        }

        #[cfg(feature = "liquid")]
        (&Method::GET, Some(&"asset"), Some(asset_str), Some(&"txs"), Some(&"mempool"), None) => {
            let asset_id = AssetId::from_hex(asset_str)?;

            let txs = query
                .mempool()
                .asset_history(&asset_id, config.rest_default_max_mempool_txs)
                .into_iter()
                .map(|tx| (tx, None))
                .collect();

            json_response(prepare_txs(txs, query, config), TTL_SHORT)
        }

        #[cfg(feature = "liquid")]
        (&Method::GET, Some(&"asset"), Some(asset_str), Some(&"supply"), param, None) => {
            let asset_id = AssetId::from_hex(asset_str)?;
            let asset_entry = query
                .lookup_asset(&asset_id)?
                .ok_or_else(|| HttpError::not_found("Asset id not found".to_string()))?;

            let supply = asset_entry
                .supply()
                .ok_or_else(|| HttpError::from("Asset supply is blinded".to_string()))?;
            let precision = asset_entry.precision();

            if param == Some(&"decimal") && precision > 0 {
                let supply_dec = supply as f64 / 10u32.pow(precision.into()) as f64;
                http_message(StatusCode::OK, supply_dec.to_string(), TTL_SHORT)
            } else {
                http_message(StatusCode::OK, supply.to_string(), TTL_SHORT)
            }
        }

        _ => Err(HttpError::not_found(format!(
            "endpoint does not exist {:?}",
            uri.path()
        ))),
    }
}

fn http_message<T>(status: StatusCode, message: T, ttl: u32) -> Result<Response<Body>, HttpError>
where
    T: Into<Body>,
{
    Ok(Response::builder()
        .status(status)
        .header("Content-Type", "text/plain")
        .header("Cache-Control", format!("public, max-age={:}", ttl))
        .header("X-Powered-By", &**VERSION_STRING)
        .body(message.into())
        .unwrap())
}

fn json_response<T: Serialize>(value: T, ttl: u32) -> Result<Response<Body>, HttpError> {
    let value = serde_json::to_string(&value)?;
    Ok(Response::builder()
        .header("Content-Type", "application/json")
        .header("Cache-Control", format!("public, max-age={:}", ttl))
        .header("X-Powered-By", &**VERSION_STRING)
        .body(Body::from(value))
        .unwrap())
}

// fn json_maybe_error_response<T: Serialize>(
//     value: Result<T, errors::Error>,
//     ttl: u32,
// ) -> Result<Response<Body>, HttpError> {
//     let response = Response::builder()
//         .header("Content-Type", "application/json")
//         .header("Cache-Control", format!("public, max-age={:}", ttl))
//         .header("X-Powered-By", &**VERSION_STRING);
//     Ok(match value {
//         Ok(v) => response
//             .body(Body::from(serde_json::to_string(&v)?))
//             .expect("Valid http response"),
//         Err(e) => response
//             .status(500)
//             .body(Body::from(serde_json::to_string(
//                 &json!({ "error": e.to_string() }),
//             )?))
//             .expect("Valid http response"),
//     })
// }

fn blocks(
    query: &Query,
    config: &Config,
    start_height: Option<usize>,
) -> Result<Response<Body>, HttpError> {
    let mut values = Vec::new();
    let mut current_hash = match start_height {
        Some(height) => *query
            .chain()
            .header_by_height(height)
            .ok_or_else(|| HttpError::not_found("Block not found".to_string()))?
            .hash(),
        None => query.chain().best_hash(),
    };

    let zero = [0u8; 32];
    for _ in 0..config.rest_default_block_limit {
        let blockhm = query
            .chain()
            .get_block_with_meta(&current_hash)
            .ok_or_else(|| HttpError::not_found("Block not found".to_string()))?;
        current_hash = blockhm.header_entry.header().prev_blockhash;

        #[allow(unused_mut)]
        let mut value = BlockValue::new(blockhm);

        #[cfg(feature = "liquid")]
        {
            // exclude ExtData in block list view
            value.ext = None;
        }
        values.push(value);

        if current_hash[..] == zero[..] {
            break;
        }
    }
    json_response(values, TTL_SHORT)
}

fn to_scripthash(
    script_type: &str,
    script_str: &str,
    network: Network,
) -> Result<FullHash, HttpError> {
    match script_type {
        "address" => address_to_scripthash(script_str, network),
        "scripthash" => parse_scripthash(script_str),
        _ => bail!("Invalid script type".to_string()),
    }
}

fn address_to_scripthash(addr: &str, network: Network) -> Result<FullHash, HttpError> {
    #[cfg(not(feature = "liquid"))]
    let addr = address::Address::from_str(addr)?;
    #[cfg(feature = "liquid")]
    let addr = address::Address::parse_with_params(addr, network.address_params())?;

    #[cfg(not(feature = "liquid"))]
    let is_expected_net = {
        let addr_network = Network::from(addr.network);

        // Testnet, Regtest and Signet all share the same version bytes,
        // `addr_network` will be detected as Testnet for all of them.
        addr_network == network
            || (addr_network == Network::Testnet
                && matches!(
                    network,
                    Network::Regtest | Network::Signet | Network::Testnet4
                ))
    };

    #[cfg(feature = "liquid")]
    let is_expected_net = addr.params == network.address_params();

    if !is_expected_net {
        bail!(HttpError::from("Address on invalid network".to_string()))
    }

    Ok(compute_script_hash(&addr.script_pubkey()))
}

fn parse_scripthash(scripthash: &str) -> Result<FullHash, HttpError> {
    let bytes = hex::decode(scripthash)?;
    if bytes.len() != 32 {
        Err(HttpError::from("Invalid scripthash".to_string()))
    } else {
        Ok(full_hash(&bytes))
    }
}

#[derive(Debug)]
struct HttpError(StatusCode, String);

impl HttpError {
    fn not_found(msg: String) -> Self {
        HttpError(StatusCode::NOT_FOUND, msg)
    }
}

impl From<String> for HttpError {
    fn from(msg: String) -> Self {
        HttpError(StatusCode::BAD_REQUEST, msg)
    }
}
impl From<ParseIntError> for HttpError {
    fn from(_e: ParseIntError) -> Self {
        //HttpError::from(e.description().to_string())
        HttpError::from("Invalid number".to_string())
    }
}
impl From<HashError> for HttpError {
    fn from(_e: HashError) -> Self {
        //HttpError::from(e.description().to_string())
        HttpError::from("Invalid hash string".to_string())
    }
}
impl From<FromHexError> for HttpError {
    fn from(_e: FromHexError) -> Self {
        //HttpError::from(e.description().to_string())
        HttpError::from("Invalid hex string".to_string())
    }
}
impl From<bitcoin::hashes::hex::Error> for HttpError {
    fn from(_e: bitcoin::hashes::hex::Error) -> Self {
        //HttpError::from(e.description().to_string())
        HttpError::from("Invalid hex string".to_string())
    }
}
impl From<bitcoin::util::address::Error> for HttpError {
    fn from(_e: bitcoin::util::address::Error) -> Self {
        //HttpError::from(e.description().to_string())
        HttpError::from("Invalid Bitcoin address".to_string())
    }
}
impl From<errors::Error> for HttpError {
    fn from(e: errors::Error) -> Self {
        warn!("errors::Error: {:?}", e);
        match e.description().to_string().as_ref() {
            "getblock RPC error: {\"code\":-5,\"message\":\"Block not found\"}" => {
                HttpError::not_found("Block not found".to_string())
            }
            _ => HttpError::from(e.to_string()),
        }
    }
}
impl From<serde_json::Error> for HttpError {
    fn from(e: serde_json::Error) -> Self {
        HttpError::from(e.to_string())
    }
}
impl From<encode::Error> for HttpError {
    fn from(e: encode::Error) -> Self {
        HttpError::from(e.to_string())
    }
}
impl From<std::string::FromUtf8Error> for HttpError {
    fn from(e: std::string::FromUtf8Error) -> Self {
        HttpError::from(e.to_string())
    }
}
#[cfg(feature = "liquid")]
impl From<address::AddressError> for HttpError {
    fn from(e: address::AddressError) -> Self {
        HttpError::from(e.to_string())
    }
}

#[cfg(test)]
mod tests {
    use crate::rest::HttpError;
    use serde_json::Value;
    use std::collections::HashMap;

    #[test]
    fn test_parse_query_param() {
        let mut query_params = HashMap::new();

        query_params.insert("limit", "10");
        let limit = query_params
            .get("limit")
            .map_or(10u32, |el| el.parse().unwrap_or(10u32))
            .min(30u32);
        assert_eq!(10, limit);

        query_params.insert("limit", "100");
        let limit = query_params
            .get("limit")
            .map_or(10u32, |el| el.parse().unwrap_or(10u32))
            .min(30u32);
        assert_eq!(30, limit);

        query_params.insert("limit", "5");
        let limit = query_params
            .get("limit")
            .map_or(10u32, |el| el.parse().unwrap_or(10u32))
            .min(30u32);
        assert_eq!(5, limit);

        query_params.insert("limit", "aaa");
        let limit = query_params
            .get("limit")
            .map_or(10u32, |el| el.parse().unwrap_or(10u32))
            .min(30u32);
        assert_eq!(10, limit);

        query_params.remove("limit");
        let limit = query_params
            .get("limit")
            .map_or(10u32, |el| el.parse().unwrap_or(10u32))
            .min(30u32);
        assert_eq!(10, limit);
    }

    #[test]
    fn test_parse_value_param() {
        let v: Value = json!({ "confirmations": 10 });

        let confirmations = v
            .get("confirmations")
            .and_then(|el| el.as_u64())
            .ok_or(HttpError::from(
                "confirmations absent or not a u64".to_string(),
            ))
            .unwrap();

        assert_eq!(10, confirmations);

        let err = v
            .get("notexist")
            .and_then(|el| el.as_u64())
            .ok_or(HttpError::from("notexist absent or not a u64".to_string()));

        assert!(err.is_err());
    }

    #[test]
    fn test_difficulty_new() {
        use super::difficulty_new;

        let vectors = [
            (
                // bits in header
                0x17053894,
                // expected output (Rust)
                53911173001054.586,
                // Block hash where found (for getblockheader)
                "0000000000000000000050b050758dd2ccb0ba96ad5e95db84efd2f6c05e4e90",
                // difficulty returned by Bitcoin Core v25
                "53911173001054.59",
            ),
            (
                0x1a0c2a12,
                1379192.2882280778,
                "0000000000000bc7636ffbc1cf90cf4a2674de7fcadbc6c9b63d31f07cb3c2c2",
                "1379192.288228078",
            ),
            (
                0x19262222,
                112628548.66634709,
                "000000000000000996b1f06771a81bcf7b15c5f859b6f8329016f01b0442ca72",
                "112628548.6663471",
            ),
            (
                0x1d00c428,
                1.3050621315915245,
                "0000000034014d731a3e1ad6078662ce19b08179dcc7ec0f5f717d4b58060736",
                "1.305062131591525",
            ),
            (
                0,
                f64::INFINITY,
                "[No Blockhash]",
                "[No Core difficulty, just checking edge cases]",
            ),
            (
                0x00000001,
                4.523059468369196e74,
                "[No Blockhash]",
                "[No Core difficulty, just checking edge cases]",
            ),
            (
                0x1d00ffff,
                1.0,
                "[No Blockhash]",
                "[No Core difficulty, just checking MAX_TARGET]",
            ),
            (
                0x1c7fff80,
                2.0,
                "[No Blockhash]",
                "[No Core difficulty, just checking MAX_TARGET >> 1]",
            ),
            (
                0x1b00ffff,
                65536.0,
                "[No Blockhash]",
                "[No Core difficulty, just checking MAX_TARGET >> 16]",
            ),
            (
                0x1a7fff80,
                131072.0,
                "[No Blockhash]",
                "[No Core difficulty, just checking MAX_TARGET >> 17]",
            ),
            (
                0x1d01fffe,
                0.5,
                "[No Blockhash]",
                "[No Core difficulty, just checking MAX_TARGET << 1]",
            ),
            (
                0x1f000080,
                0.007812380790710449,
                "[No Blockhash]",
                "[No Core difficulty, just checking 2**255]",
            ),
            (
                0x1e00ffff,
                0.00390625, // 2.0**-8
                "[No Blockhash]",
                "[No Core difficulty, just checking MAX_TARGET << 8]",
            ),
            (
                0x1e00ff00,
                0.0039215087890625,
                "[No Blockhash]",
                "[No Core difficulty, just checking MAX_TARGET << 8 - two `f` chars]",
            ),
            (
                0x1f0000ff,
                0.0039215087890625,
                "[No Blockhash]",
                "[No Core difficulty, just checking MAX_TARGET << 8]",
            ),
        ];

        let to_bh = |b| bitcoin::BlockHeader {
            version: 1,
            prev_blockhash: "0000000000000000000000000000000000000000000000000000000000000000"
                .parse()
                .unwrap(),
            merkle_root: "0000000000000000000000000000000000000000000000000000000000000000"
                .parse()
                .unwrap(),
            time: 0,
            bits: b,
            nonce: 0,
        };

        for (bits, expected, hash, core_difficulty) in vectors {
            let result = difficulty_new(&to_bh(bits));
            assert_eq!(
                result, expected,
                "Block {} difficulty is {} but Core difficulty is {}",
                hash, result, core_difficulty,
            );
        }
    }
}<|MERGE_RESOLUTION|>--- conflicted
+++ resolved
@@ -1,60 +1,32 @@
-use crate::chain::{address, BlockHash, Network, OutPoint, Script, Transaction, TxIn, TxOut, Txid};
-use crate::config::{Config, VERSION_STRING};
-use crate::errors;
-use crate::metrics::Metrics;
-use crate::new_index::{compute_script_hash, Query, SpendingInput, Utxo};
-use crate::util::{
-    create_socket, electrum_merkle, extract_tx_prevouts, full_hash, get_innerscripts, get_tx_fee,
-    has_prevout, is_coinbase, transaction_sigop_count, BlockHeaderMeta, BlockId, FullHash,
-    ScriptToAddr, ScriptToAsm, TransactionStatus,
-};
-
-#[cfg(not(feature = "liquid"))]
-use {bitcoin::consensus::encode, std::str::FromStr};
-
-use bitcoin::blockdata::opcodes;
-use bitcoin::hashes::hex::{FromHex, ToHex};
-use bitcoin::hashes::Error as HashError;
+use bitcoin::consensus::encode::{self, serialize};
+use bitcoin::network::constants::Network;
+use bitcoin::util::address::Address;
+use bitcoin::util::hash::{HexError, Sha256dHash};
+use bitcoin::{BitcoinHash, Script};
+use bitcoin::{Transaction, TxIn, TxOut};
+use config::Config;
+use errors;
 use hex::{self, FromHexError};
-use hyper::service::{make_service_fn, service_fn};
-use hyper::{Body, Method, Response, Server, StatusCode};
-use prometheus::{HistogramOpts, HistogramVec};
-use tokio::sync::oneshot;
-
-use hyperlocal::UnixServerExt;
-use std::{cmp, fs};
-#[cfg(feature = "liquid")]
-use {
-    crate::elements::{peg::PegoutValue, AssetSorting, IssuanceValue},
-    elements::{
-        confidential::{Asset, Nonce, Value},
-        encode, AssetId,
-    },
-};
-
+use hyper::rt::{self, Future};
+use hyper::service::service_fn_ok;
+use hyper::{Body, Method, Request, Response, Server, StatusCode};
+use index::compute_script_hash;
+use query::{FundingOutput, Query, SpendingInput, TxnHeight};
 use serde::Serialize;
 use serde_json;
-use std::collections::HashMap;
+use std::collections::BTreeMap;
 use std::num::ParseIntError;
-use std::os::unix::fs::FileTypeExt;
+use std::str::FromStr;
 use std::sync::Arc;
 use std::thread;
-use url::form_urlencoded;
-
-const ADDRESS_SEARCH_LIMIT: usize = 10;
-
-#[cfg(feature = "liquid")]
-const ASSETS_PER_PAGE: usize = 25;
-#[cfg(feature = "liquid")]
-const ASSETS_MAX_PER_PAGE: usize = 100;
-
-const TTL_LONG: u32 = 157_784_630; // ttl for static resources (5 years)
+use util::{get_script_asm, script_to_address, BlockHeaderMeta, FullHash, TransactionStatus};
+
+const TX_LIMIT: usize = 25;
+const BLOCK_LIMIT: usize = 10;
+
+const TTL_LONG: u32 = 157784630; // ttl for static resources (5 years)
 const TTL_SHORT: u32 = 10; // ttl for volatie resources
-const TTL_MEMPOOL_RECENT: u32 = 5; // ttl for GET /mempool/recent
 const CONF_FINAL: usize = 10; // reorgs deeper than this are considered unlikely
-
-// internal api prefix
-const INTERNAL_PREFIX: &str = "internal";
 
 #[derive(Serialize, Deserialize)]
 struct BlockValue {
@@ -62,210 +34,130 @@
     height: u32,
     version: u32,
     timestamp: u32,
+    bits: u32,
+    nonce: u32,
     tx_count: u32,
     size: u32,
     weight: u32,
     merkle_root: String,
     previousblockhash: Option<String>,
-    mediantime: u32,
-
-    #[cfg(not(feature = "liquid"))]
-    nonce: u32,
-    #[cfg(not(feature = "liquid"))]
-    bits: u32,
-    #[cfg(not(feature = "liquid"))]
-    difficulty: f64,
-
-    #[cfg(feature = "liquid")]
-    #[serde(skip_serializing_if = "Option::is_none")]
-    ext: Option<serde_json::Value>,
-}
-
-impl BlockValue {
-    #[cfg_attr(feature = "liquid", allow(unused_variables))]
-    fn new(blockhm: BlockHeaderMeta) -> Self {
+}
+
+impl From<BlockHeaderMeta> for BlockValue {
+    fn from(blockhm: BlockHeaderMeta) -> Self {
         let header = blockhm.header_entry.header();
         BlockValue {
-            id: header.block_hash().to_hex(),
+            id: header.bitcoin_hash().be_hex_string(),
             height: blockhm.header_entry.height() as u32,
-            version: {
-                #[allow(clippy::unnecessary_cast)]
-                {
-                    header.version as u32
-                }
-            },
+            version: header.version,
             timestamp: header.time,
+            bits: header.bits,
+            nonce: header.nonce,
             tx_count: blockhm.meta.tx_count,
             size: blockhm.meta.size,
             weight: blockhm.meta.weight,
-            merkle_root: header.merkle_root.to_hex(),
-            previousblockhash: if header.prev_blockhash != BlockHash::default() {
-                Some(header.prev_blockhash.to_hex())
+            merkle_root: header.merkle_root.be_hex_string(),
+            previousblockhash: if &header.prev_blockhash != &Sha256dHash::default() {
+                Some(header.prev_blockhash.be_hex_string())
             } else {
                 None
             },
-            mediantime: blockhm.mtp,
-
-            #[cfg(not(feature = "liquid"))]
-            bits: header.bits,
-            #[cfg(not(feature = "liquid"))]
-            nonce: header.nonce,
-            #[cfg(not(feature = "liquid"))]
-            difficulty: difficulty_new(header),
-
-            #[cfg(feature = "liquid")]
-            ext: Some(json!(header.ext)),
-        }
-    }
-}
-
-/// Calculate the difficulty of a BlockHeader
-/// using Bitcoin Core code ported to Rust.
-///
-/// https://github.com/bitcoin/bitcoin/blob/v25.0/src/rpc/blockchain.cpp#L75-L97
-#[cfg_attr(feature = "liquid", allow(dead_code))]
-fn difficulty_new(bh: &bitcoin::BlockHeader) -> f64 {
-    let mut n_shift = bh.bits >> 24 & 0xff;
-    let mut d_diff = (0x0000ffff as f64) / ((bh.bits & 0x00ffffff) as f64);
-
-    while n_shift < 29 {
-        d_diff *= 256.0;
-        n_shift += 1;
-    }
-    while n_shift > 29 {
-        d_diff /= 256.0;
-        n_shift -= 1;
-    }
-
-    d_diff
+        }
+    }
 }
 
 #[derive(Serialize, Deserialize)]
 struct TransactionValue {
-    txid: Txid,
+    txid: Sha256dHash,
     version: u32,
     locktime: u32,
     vin: Vec<TxInValue>,
     vout: Vec<TxOutValue>,
     size: u32,
     weight: u32,
-    sigops: u32,
-    fee: u64,
-    #[serde(skip_serializing_if = "Option::is_none")]
+    fee: Option<u64>,
     status: Option<TransactionStatus>,
 }
 
-impl TransactionValue {
-    fn new(
-        tx: Transaction,
-        blockid: Option<BlockId>,
-        txos: &HashMap<OutPoint, TxOut>,
-        config: &Config,
-    ) -> Result<Self, errors::Error> {
-        let prevouts = extract_tx_prevouts(&tx, txos)?;
-        let sigops = transaction_sigop_count(&tx, &prevouts)
-            .map_err(|_| errors::Error::from("Couldn't count sigops"))? as u32;
-
-        let vins: Vec<TxInValue> = tx
+impl From<Transaction> for TransactionValue {
+    fn from(tx: Transaction) -> Self {
+        let vin = tx
             .input
             .iter()
-            .enumerate()
-            .map(|(index, txin)| {
-                TxInValue::new(txin, prevouts.get(&(index as u32)).cloned(), config)
-            })
+            .map(|el| TxInValue::from(el.clone()))
             .collect();
-        let vouts: Vec<TxOutValue> = tx
+        let vout = tx
             .output
             .iter()
-            .map(|txout| TxOutValue::new(txout, config))
+            .map(|el| TxOutValue::from(el.clone()))
             .collect();
-
-        let fee = get_tx_fee(&tx, &prevouts, config.network_type);
-
-        #[allow(clippy::unnecessary_cast)]
-        Ok(TransactionValue {
+        let bytes = serialize(&tx);
+
+        TransactionValue {
             txid: tx.txid(),
-            version: tx.version as u32,
+            version: tx.version,
             locktime: tx.lock_time,
-            vin: vins,
-            vout: vouts,
-            size: tx.size() as u32,
-            weight: tx.weight() as u32,
-            sigops,
-            fee,
-            status: Some(TransactionStatus::from(blockid)),
-        })
+            vin,
+            vout,
+            size: bytes.len() as u32,
+            weight: tx.get_weight() as u32,
+            fee: None, // added later
+            status: None,
+        }
+    }
+}
+
+impl From<TxnHeight> for TransactionValue {
+    fn from(t: TxnHeight) -> Self {
+        let TxnHeight {
+            txn,
+            height,
+            blockhash,
+        } = t;
+        let mut value = TransactionValue::from(txn);
+        value.status = Some(if height != 0 {
+            TransactionStatus {
+                confirmed: true,
+                block_height: Some(height as usize),
+                block_hash: Some(blockhash),
+            }
+        } else {
+            TransactionStatus::unconfirmed()
+        });
+        value
     }
 }
 
 #[derive(Serialize, Deserialize, Clone)]
 struct TxInValue {
-    txid: Txid,
+    txid: Sha256dHash,
     vout: u32,
     prevout: Option<TxOutValue>,
     scriptsig: Script,
     scriptsig_asm: String,
-    #[serde(skip_serializing_if = "Option::is_none")]
     witness: Option<Vec<String>>,
     is_coinbase: bool,
     sequence: u32,
-
-    #[serde(skip_serializing_if = "Option::is_none")]
-    inner_redeemscript_asm: Option<String>,
-    #[serde(skip_serializing_if = "Option::is_none")]
-    inner_witnessscript_asm: Option<String>,
-
-    #[cfg(feature = "liquid")]
-    is_pegin: bool,
-    #[cfg(feature = "liquid")]
-    #[serde(skip_serializing_if = "Option::is_none")]
-    issuance: Option<IssuanceValue>,
-}
-
-impl TxInValue {
-    fn new(txin: &TxIn, prevout: Option<&TxOut>, config: &Config) -> Self {
-        let witness = &txin.witness;
-        #[cfg(feature = "liquid")]
-        let witness = &witness.script_witness;
-
-        let witness = if !witness.is_empty() {
-            Some(witness.iter().map(hex::encode).collect())
+}
+
+impl From<TxIn> for TxInValue {
+    fn from(txin: TxIn) -> Self {
+        let script = txin.script_sig;
+        let witness = if txin.witness.len() > 0 {
+            Some(txin.witness.iter().map(|w| hex::encode(w)).collect())
         } else {
             None
         };
 
-        let is_coinbase = is_coinbase(txin);
-
-        let innerscripts = prevout.map(|prevout| get_innerscripts(txin, prevout));
-
         TxInValue {
             txid: txin.previous_output.txid,
             vout: txin.previous_output.vout,
-            prevout: prevout.map(|prevout| TxOutValue::new(prevout, config)),
-            scriptsig_asm: txin.script_sig.to_asm(),
-            witness,
-
-            inner_redeemscript_asm: innerscripts
-                .as_ref()
-                .and_then(|i| i.redeem_script.as_ref())
-                .map(ScriptToAsm::to_asm),
-            inner_witnessscript_asm: innerscripts
-                .as_ref()
-                .and_then(|i| i.witness_script.as_ref())
-                .map(ScriptToAsm::to_asm),
-
-            is_coinbase,
+            prevout: None, // added later
+            scriptsig_asm: get_script_asm(&script),
+            scriptsig: script,
+            witness: witness,
+            is_coinbase: txin.previous_output.is_null(),
             sequence: txin.sequence,
-            #[cfg(feature = "liquid")]
-            is_pegin: txin.is_pegin,
-            #[cfg(feature = "liquid")]
-            issuance: if txin.has_issuance() {
-                Some(IssuanceValue::from(txin))
-            } else {
-                None
-            },
-
-            scriptsig: txin.script_sig.clone(),
         }
     }
 }
@@ -274,264 +166,133 @@
 struct TxOutValue {
     scriptpubkey: Script,
     scriptpubkey_asm: String,
+    value: u64,
+    scriptpubkey_address: Option<String>,
     scriptpubkey_type: String,
-
-    #[serde(skip_serializing_if = "Option::is_none")]
-    scriptpubkey_address: Option<String>,
-
-    #[cfg(not(feature = "liquid"))]
-    value: u64,
-
-    #[cfg(feature = "liquid")]
-    #[serde(skip_serializing_if = "Option::is_none")]
-    value: Option<u64>,
-
-    #[cfg(feature = "liquid")]
-    #[serde(skip_serializing_if = "Option::is_none")]
-    valuecommitment: Option<String>,
-
-    #[cfg(feature = "liquid")]
-    #[serde(skip_serializing_if = "Option::is_none")]
-    asset: Option<String>,
-
-    #[cfg(feature = "liquid")]
-    #[serde(skip_serializing_if = "Option::is_none")]
-    assetcommitment: Option<String>,
-
-    #[cfg(feature = "liquid")]
-    #[serde(skip_serializing_if = "Option::is_none")]
-    pegout: Option<PegoutValue>,
-}
-
-impl TxOutValue {
-    fn new(txout: &TxOut, config: &Config) -> Self {
-        #[cfg(not(feature = "liquid"))]
+}
+
+impl From<TxOut> for TxOutValue {
+    fn from(txout: TxOut) -> Self {
         let value = txout.value;
-
-        #[cfg(feature = "liquid")]
-        let value = txout.value.explicit();
-        #[cfg(feature = "liquid")]
-        let valuecommitment = match txout.value {
-            Value::Confidential(..) => Some(hex::encode(encode::serialize(&txout.value))),
-            _ => None,
-        };
-
-        #[cfg(feature = "liquid")]
-        let asset = match txout.asset {
-            Asset::Explicit(value) => Some(value.to_hex()),
-            _ => None,
-        };
-        #[cfg(feature = "liquid")]
-        let assetcommitment = match txout.asset {
-            Asset::Confidential(..) => Some(hex::encode(encode::serialize(&txout.asset))),
-            _ => None,
-        };
-
-        #[cfg(not(feature = "liquid"))]
-        let is_fee = false;
-        #[cfg(feature = "liquid")]
-        let is_fee = txout.is_fee();
-
-        let script = &txout.script_pubkey;
-        let script_asm = script.to_asm();
-        let script_addr = script.to_address_str(config.network_type);
+        let script = txout.script_pubkey;
+        let script_asm = get_script_asm(&script);
 
         // TODO should the following something to put inside rust-elements lib?
-        let script_type = if is_fee {
-            "fee"
-        } else if script.is_empty() {
-            "empty"
+        let mut script_type = "";
+        if script.is_empty() {
+            script_type = "empty";
         } else if script.is_op_return() {
-            "op_return"
+            script_type = "op_return";
         } else if script.is_p2pk() {
-            "p2pk"
+            script_type = "p2pk";
         } else if script.is_p2pkh() {
-            "p2pkh"
+            script_type = "p2pkh";
         } else if script.is_p2sh() {
-            "p2sh"
+            script_type = "p2sh";
         } else if script.is_v0_p2wpkh() {
-            "v0_p2wpkh"
+            script_type = "v0_p2wpkh";
         } else if script.is_v0_p2wsh() {
-            "v0_p2wsh"
-        } else if is_v1_p2tr(script) {
-            "v1_p2tr"
-        } else if is_anchor(script) {
-            "anchor"
+            script_type = "v0_p2wsh";
         } else if script.is_provably_unspendable() {
-            "provably_unspendable"
-        } else if is_bare_multisig(script) {
-            "multisig"
-        } else {
-            "unknown"
-        };
-
-        #[cfg(feature = "liquid")]
-        let pegout = PegoutValue::from_txout(txout, config.network_type, config.parent_network);
+            script_type = "provably_unspendable";
+        }
 
         TxOutValue {
-            scriptpubkey: script.clone(),
+            scriptpubkey: script,
             scriptpubkey_asm: script_asm,
-            scriptpubkey_address: script_addr,
+            scriptpubkey_address: None, // added later
             scriptpubkey_type: script_type.to_string(),
             value,
-            #[cfg(feature = "liquid")]
-            valuecommitment,
-            #[cfg(feature = "liquid")]
-            asset,
-            #[cfg(feature = "liquid")]
-            assetcommitment,
-            #[cfg(feature = "liquid")]
-            pegout,
-        }
-    }
-}
-fn is_v1_p2tr(script: &Script) -> bool {
-    script.len() == 34
-        && script[0] == opcodes::all::OP_PUSHNUM_1.into_u8()
-        && script[1] == opcodes::all::OP_PUSHBYTES_32.into_u8()
-}
-fn is_bare_multisig(script: &Script) -> bool {
-    let len = script.len();
-    // 1-of-1 multisig is 37 bytes
-    // Max is 15 pubkeys
-    // Min is 1
-    // First byte must be <= the second to last (4-of-2 makes no sense)
-    // We won't check the pubkeys, just assume anything with the form
-    //   OP_M ... OP_N OP_CHECKMULTISIG
-    // is bare multisig
-    len >= 37
-        && script[len - 1] == opcodes::all::OP_CHECKMULTISIG.into_u8()
-        && script[len - 2] >= opcodes::all::OP_PUSHNUM_1.into_u8()
-        && script[len - 2] <= opcodes::all::OP_PUSHNUM_15.into_u8()
-        && script[0] >= opcodes::all::OP_PUSHNUM_1.into_u8()
-        && script[0] <= script[len - 2]
-}
-
-fn is_anchor(script: &Script) -> bool {
-    let len = script.len();
-    len == 4
-        && script[0] == opcodes::all::OP_PUSHNUM_1.into_u8()
-        && script[1] == opcodes::all::OP_PUSHBYTES_2.into_u8()
-        && script[2] == 0x4e
-        && script[3] == 0x73
+        }
+    }
 }
 
 #[derive(Serialize)]
 struct UtxoValue {
-    txid: Txid,
+    txid: Sha256dHash,
     vout: u32,
+    value: u64,
     status: TransactionStatus,
-
-    #[cfg(not(feature = "liquid"))]
-    value: u64,
-
-    #[cfg(feature = "liquid")]
-    #[serde(skip_serializing_if = "Option::is_none")]
-    value: Option<u64>,
-
-    #[cfg(feature = "liquid")]
-    #[serde(skip_serializing_if = "Option::is_none")]
-    valuecommitment: Option<String>,
-
-    #[cfg(feature = "liquid")]
-    #[serde(skip_serializing_if = "Option::is_none")]
-    asset: Option<String>,
-
-    #[cfg(feature = "liquid")]
-    #[serde(skip_serializing_if = "Option::is_none")]
-    assetcommitment: Option<String>,
-
-    #[cfg(feature = "liquid")]
-    #[serde(skip_serializing_if = "Option::is_none")]
-    nonce: Option<String>,
-
-    #[cfg(feature = "liquid")]
-    #[serde(skip_serializing_if = "Option::is_none")]
-    noncecommitment: Option<String>,
-
-    #[cfg(feature = "liquid")]
-    #[serde(skip_serializing_if = "Vec::is_empty", with = "crate::util::serde_hex")]
-    surjection_proof: Vec<u8>,
-
-    #[cfg(feature = "liquid")]
-    #[serde(skip_serializing_if = "Vec::is_empty", with = "crate::util::serde_hex")]
-    range_proof: Vec<u8>,
-}
-impl From<Utxo> for UtxoValue {
-    fn from(utxo: Utxo) -> Self {
+}
+impl From<FundingOutput> for UtxoValue {
+    fn from(out: FundingOutput) -> Self {
+        let FundingOutput {
+            txn,
+            txn_id,
+            output_index,
+            value,
+            ..
+        } = out;
+        let TxnHeight {
+            height, blockhash, ..
+        } = txn.unwrap(); // we should never get a FundingOutput without a txn here
+
         UtxoValue {
-            txid: utxo.txid,
-            vout: utxo.vout,
-            status: TransactionStatus::from(utxo.confirmed),
-
-            #[cfg(not(feature = "liquid"))]
-            value: utxo.value,
-
-            #[cfg(feature = "liquid")]
-            value: match utxo.value {
-                Value::Explicit(value) => Some(value),
-                _ => None,
+            txid: txn_id,
+            vout: output_index as u32,
+            value: value,
+            status: if height != 0 {
+                TransactionStatus {
+                    confirmed: true,
+                    block_height: Some(height as usize),
+                    block_hash: Some(blockhash),
+                }
+            } else {
+                TransactionStatus::unconfirmed()
             },
-            #[cfg(feature = "liquid")]
-            valuecommitment: match utxo.value {
-                Value::Confidential(..) => Some(hex::encode(encode::serialize(&utxo.value))),
-                _ => None,
-            },
-            #[cfg(feature = "liquid")]
-            asset: match utxo.asset {
-                Asset::Explicit(asset) => Some(asset.to_hex()),
-                _ => None,
-            },
-            #[cfg(feature = "liquid")]
-            assetcommitment: match utxo.asset {
-                Asset::Confidential(..) => Some(hex::encode(encode::serialize(&utxo.asset))),
-                _ => None,
-            },
-            #[cfg(feature = "liquid")]
-            nonce: match utxo.nonce {
-                Nonce::Explicit(nonce) => Some(nonce.to_hex()),
-                _ => None,
-            },
-            #[cfg(feature = "liquid")]
-            noncecommitment: match utxo.nonce {
-                Nonce::Confidential(..) => Some(hex::encode(encode::serialize(&utxo.nonce))),
-                _ => None,
-            },
-            #[cfg(feature = "liquid")]
-            surjection_proof: utxo
-                .witness
-                .surjection_proof
-                .map_or(vec![], |p| (*p).serialize()),
-            #[cfg(feature = "liquid")]
-            range_proof: utxo.witness.rangeproof.map_or(vec![], |p| (*p).serialize()),
-        }
-    }
-}
-
-#[derive(Serialize, Default)]
+        }
+    }
+}
+
+#[derive(Serialize)]
 struct SpendingValue {
     spent: bool,
-    #[serde(skip_serializing_if = "Option::is_none")]
-    txid: Option<Txid>,
-    #[serde(skip_serializing_if = "Option::is_none")]
+    txid: Option<Sha256dHash>,
     vin: Option<u32>,
-    #[serde(skip_serializing_if = "Option::is_none")]
     status: Option<TransactionStatus>,
 }
 impl From<SpendingInput> for SpendingValue {
-    fn from(spend: SpendingInput) -> Self {
+    fn from(out: SpendingInput) -> Self {
+        let SpendingInput {
+            txn,
+            txn_id,
+            input_index,
+            ..
+        } = out;
+        let TxnHeight {
+            height, blockhash, ..
+        } = txn.unwrap(); // we should never get a SpendingInput without a txn here
+
         SpendingValue {
             spent: true,
-            txid: Some(spend.txid),
-            vin: Some(spend.vin),
-            status: Some(TransactionStatus::from(spend.confirmed)),
+            txid: Some(txn_id),
+            vin: Some(input_index as u32),
+            status: Some(if height != 0 {
+                TransactionStatus {
+                    confirmed: true,
+                    block_height: Some(height as usize),
+                    block_hash: Some(blockhash),
+                }
+            } else {
+                TransactionStatus::unconfirmed()
+            }),
+        }
+    }
+}
+impl Default for SpendingValue {
+    fn default() -> Self {
+        SpendingValue {
+            spent: false,
+            txid: None,
+            vin: None,
+            status: None,
         }
     }
 }
 
 fn ttl_by_depth(height: Option<usize>, query: &Query) -> u32 {
     height.map_or(TTL_SHORT, |height| {
-        if query.chain().best_height() - height >= CONF_FINAL {
+        if query.get_best_height() - height >= CONF_FINAL {
             TTL_LONG
         } else {
             TTL_SHORT
@@ -539,80 +300,19 @@
     })
 }
 
-/// Prepare transactions to be serialized in a JSON response
-///
-/// Any transactions with missing prevouts will be filtered out of the response, rather than returned with incorrect data.
-fn prepare_txs(
-    txs: Vec<(Transaction, Option<BlockId>)>,
-    query: &Query,
-    config: &Config,
-) -> Vec<TransactionValue> {
-    let outpoints = txs
-        .iter()
-        .flat_map(|(tx, _)| {
-            tx.input
-                .iter()
-                .filter(|txin| has_prevout(txin))
-                .map(|txin| txin.previous_output)
-        })
-        .collect();
-
-    let prevouts = query.lookup_txos(&outpoints);
-
-    txs.into_iter()
-        .filter_map(|(tx, blockid)| TransactionValue::new(tx, blockid, &prevouts, config).ok())
-        .collect()
-}
-
-<<<<<<< HEAD
-#[tokio::main]
-async fn run_server(
-    config: Arc<Config>,
-    query: Arc<Query>,
-    rx: oneshot::Receiver<()>,
-    metric: HistogramVec,
-) {
-    let addr = &config.http_addr;
-    let socket_file = &config.http_socket_file;
-
-    let config = Arc::clone(&config);
-    let query = Arc::clone(&query);
-
-    let make_service_fn_inn = || {
-        let query = Arc::clone(&query);
-        let config = Arc::clone(&config);
-        let metric = metric.clone();
-
-        async move {
-            Ok::<_, hyper::Error>(service_fn(move |req| {
-                let query = Arc::clone(&query);
-                let config = Arc::clone(&config);
-                let timer = metric.with_label_values(&["all_methods"]).start_timer();
-
-                async move {
-                    let method = req.method().clone();
-                    let uri = req.uri().clone();
-                    let body = hyper::body::to_bytes(req.into_body()).await?;
-
-                    let mut resp = tokio::task::block_in_place(|| {
-                        handle_request(method, uri, body, &query, &config)
-                    })
-                    .unwrap_or_else(|err| {
-                        warn!("{:?}", err);
-                        Response::builder()
-                            .status(err.0)
-                            .header("Content-Type", "text/plain")
-                            .header("X-Powered-By", &**VERSION_STRING)
-                            .body(Body::from(err.1))
-                            .unwrap()
-                    });
-                    if let Some(ref origins) = config.cors {
-                        resp.headers_mut()
-                            .insert("Access-Control-Allow-Origin", origins.parse().unwrap());
-                    }
-                    timer.observe_duration();
-                    Ok::<_, hyper::Error>(resp)
-=======
+fn attach_tx_data(tx: TransactionValue, config: &Config, query: &Arc<Query>) -> TransactionValue {
+    let mut txs = vec![tx];
+    attach_txs_data(&mut txs, config, query);
+    txs.remove(0)
+}
+
+fn attach_txs_data(txs: &mut Vec<TransactionValue>, config: &Config, query: &Arc<Query>) {
+    {
+        // a map of prev txids/vouts to lookup, with a reference to the "next in" that spends them
+        let mut lookups: BTreeMap<Sha256dHash, Vec<(u32, &mut TxInValue)>> = BTreeMap::new();
+        // using BTreeMap ensures the txid keys are in order. querying the db with keys in order leverage memory
+        // locality from empirical test up to 2 or 3 times faster
+
         for mut tx in txs.iter_mut() {
             // collect lookups
             if config.prevout_enabled {
@@ -623,28 +323,16 @@
                             .or_insert(vec![])
                             .push((vin.vout, vin));
                     }
->>>>>>> e8fd8437
                 }
-            }))
-        }
-    };
-
-<<<<<<< HEAD
-    let server = match socket_file {
-        None => {
-            info!("REST server running on {}", addr);
-
-            let socket = create_socket(addr);
-            socket.listen(511).expect("setting backlog failed");
-
-            Server::from_tcp(socket.into())
-                .expect("Server::from_tcp failed")
-                .serve(make_service_fn(move |_| make_service_fn_inn()))
-                .with_graceful_shutdown(async {
-                    rx.await.ok();
-                })
-                .await
-=======
+            }
+            // attach encoded address (should ideally happen in TxOutValue::from(), but it cannot
+            // easily access the network)
+            for mut vout in tx.vout.iter_mut() {
+                vout.scriptpubkey_address =
+                    script_to_address(&vout.scriptpubkey, &config.network_type);
+            }
+        }
+
         // fetch prevtxs and attach prevouts to nextins
         if config.prevout_enabled {
             for (prev_txid, prev_vouts) in lookups {
@@ -656,32 +344,9 @@
                     nextin.prevout = Some(prevout);
                 }
             }
->>>>>>> e8fd8437
-        }
-        Some(path) => {
-            if let Ok(meta) = fs::metadata(path) {
-                // Cleanup socket file left by previous execution
-                if meta.file_type().is_socket() {
-                    fs::remove_file(path).ok();
-                }
-            }
-
-<<<<<<< HEAD
-            info!("REST server running on unix socket {}", path.display());
-
-            Server::bind_unix(path)
-                .expect("Server::bind_unix failed")
-                .serve(make_service_fn(move |_| make_service_fn_inn()))
-                .with_graceful_shutdown(async {
-                    rx.await.ok();
-                })
-                .await
-        }
-    };
-
-    if let Err(e) = server {
-        eprintln!("server error: {}", e);
-=======
+        }
+    }
+
     // attach tx fee
     if config.prevout_enabled {
         for mut tx in txs.iter_mut() {
@@ -697,197 +362,127 @@
             let total_out: u64 = tx.vout.iter().map(|vout| vout.value).sum();
             tx.fee = Some(total_in - total_out);
         }
->>>>>>> e8fd8437
-    }
-}
-
-pub fn start(config: Arc<Config>, query: Arc<Query>, metrics: &Metrics) -> Handle {
-    let (tx, rx) = oneshot::channel::<()>();
-    let response_timer = metrics.histogram_vec(
-        HistogramOpts::new("electrs_rest_api", "Electrs REST API response timings"),
-        &["method"],
-    );
-
-    Handle {
-        tx,
-        thread: crate::util::spawn_thread("rest-server", move || {
-            run_server(config, query, rx, response_timer);
-        }),
-    }
-}
-
-pub struct Handle {
-    tx: oneshot::Sender<()>,
-    thread: thread::JoinHandle<()>,
-}
-
-impl Handle {
-    pub fn stop(self) {
-        self.tx.send(()).expect("failed to send shutdown signal");
-        self.thread.join().expect("REST server failed");
-    }
+    }
+}
+
+pub fn run_server(config: &Config, query: Arc<Query>) {
+    let addr = &config.http_addr;
+    info!("REST server running on {}", addr);
+
+    let config = Arc::new(config.clone());
+
+    let new_service = move || {
+        let query = query.clone();
+        let config = config.clone();
+
+        service_fn_ok(
+            move |req: Request<Body>| match handle_request(req, &query, &config) {
+                Ok(response) => response,
+                Err(e) => {
+                    warn!("{:?}", e);
+                    Response::builder()
+                        .status(e.0)
+                        .header("Content-Type", "text/plain")
+                        .body(Body::from(e.1))
+                        .unwrap()
+                }
+            },
+        )
+    };
+
+    let server = Server::bind(&addr)
+        .serve(new_service)
+        .map_err(|e| eprintln!("server error: {}", e));
+
+    thread::spawn(move || {
+        rt::run(server);
+    });
 }
 
 fn handle_request(
-    method: Method,
-    uri: hyper::Uri,
-    body: hyper::body::Bytes,
-    query: &Query,
+    req: Request<Body>,
+    query: &Arc<Query>,
     config: &Config,
 ) -> Result<Response<Body>, HttpError> {
     // TODO it looks hyper does not have routing and query parsing :(
+    let uri = req.uri();
     let path: Vec<&str> = uri.path().split('/').skip(1).collect();
-    let query_params = match uri.query() {
-        Some(value) => form_urlencoded::parse(value.as_bytes())
-            .into_owned()
-            .collect::<HashMap<String, String>>(),
-        None => HashMap::new(),
-    };
-
-    info!("handle {:?} {:?}", method, uri);
+    info!("path {:?}", path);
     match (
-        &method,
-        path.first(),
+        req.method(),
+        path.get(0),
         path.get(1),
         path.get(2),
         path.get(3),
-        path.get(4),
     ) {
-        (&Method::GET, Some(&"blocks"), Some(&"tip"), Some(&"hash"), None, None) => http_message(
+        (&Method::GET, Some(&"blocks"), Some(&"tip"), Some(&"hash"), None) => http_message(
             StatusCode::OK,
-            query.chain().best_hash().to_hex(),
+            query.get_best_header_hash().be_hex_string(),
             TTL_SHORT,
         ),
 
-        (&Method::GET, Some(&"blocks"), Some(&"tip"), Some(&"height"), None, None) => http_message(
+        (&Method::GET, Some(&"blocks"), Some(&"tip"), Some(&"height"), None) => http_message(
             StatusCode::OK,
-            query.chain().best_height().to_string(),
+            query.get_best_height().to_string(),
             TTL_SHORT,
         ),
 
-        (&Method::GET, Some(&"blocks"), start_height, None, None, None) => {
+        (&Method::GET, Some(&"blocks"), start_height, None, None) => {
             let start_height = start_height.and_then(|height| height.parse::<usize>().ok());
-            blocks(query, config, start_height)
-        }
-        (&Method::GET, Some(&"block-height"), Some(height), None, None, None) => {
+            blocks(&query, start_height)
+        }
+        (&Method::GET, Some(&"block-height"), Some(height), None, None) => {
             let height = height.parse::<usize>()?;
-            let header = query
-                .chain()
-                .header_by_height(height)
+            let headers = query.get_headers(&[height]);
+            let header = headers
+                .get(0)
                 .ok_or_else(|| HttpError::not_found("Block not found".to_string()))?;
             let ttl = ttl_by_depth(Some(height), query);
-            http_message(StatusCode::OK, header.hash().to_hex(), ttl)
-        }
-        (&Method::GET, Some(&"block"), Some(hash), None, None, None) => {
-            let hash = BlockHash::from_hex(hash)?;
-            let blockhm = query
-                .chain()
-                .get_block_with_meta(&hash)
-                .ok_or_else(|| HttpError::not_found("Block not found".to_string()))?;
-            let block_value = BlockValue::new(blockhm);
+            http_message(StatusCode::OK, header.hash().be_hex_string(), ttl)
+        }
+        (&Method::GET, Some(&"block"), Some(hash), None, None) => {
+            let hash = Sha256dHash::from_hex(hash)?;
+            let blockhm = query.get_block_header_with_meta(&hash)?;
+            let block_value = BlockValue::from(blockhm);
             json_response(block_value, TTL_LONG)
         }
-        (&Method::GET, Some(&"block"), Some(hash), Some(&"status"), None, None) => {
-            let hash = BlockHash::from_hex(hash)?;
-            let status = query.chain().get_block_status(&hash);
+        (&Method::GET, Some(&"block"), Some(hash), Some(&"status"), None) => {
+            let hash = Sha256dHash::from_hex(hash)?;
+            let status = query.get_block_status(&hash);
             let ttl = ttl_by_depth(status.height, query);
             json_response(status, ttl)
         }
-        (&Method::GET, Some(&"block"), Some(hash), Some(&"txids"), None, None) => {
-            let hash = BlockHash::from_hex(hash)?;
+        (&Method::GET, Some(&"block"), Some(hash), Some(&"txids"), None) => {
+            let hash = Sha256dHash::from_hex(hash)?;
             let txids = query
-                .chain()
                 .get_block_txids(&hash)
-                .ok_or_else(|| HttpError::not_found("Block not found".to_string()))?;
+                .map_err(|_| HttpError::not_found("Block not found".to_string()))?;
             json_response(txids, TTL_LONG)
         }
-        (&Method::GET, Some(&INTERNAL_PREFIX), Some(&"block"), Some(hash), Some(&"txs"), None) => {
-            let hash = BlockHash::from_hex(hash)?;
-            let block_id = query.chain().blockid_by_hash(&hash);
-            let txs = query
-                .chain()
-                .get_block_txs(&hash)
-                .ok_or_else(|| HttpError::not_found("Block not found".to_string()))?
-                .into_iter()
-                .map(|tx| (tx, block_id.clone()))
-                .collect();
-
-            let ttl = ttl_by_depth(block_id.map(|b| b.height), query);
-            json_response(prepare_txs(txs, query, config), ttl)
-        }
-        (&Method::GET, Some(&"block"), Some(hash), Some(&"header"), None, None) => {
-            let hash = BlockHash::from_hex(hash)?;
-            let header = query
-                .chain()
-                .get_block_header(&hash)
-                .ok_or_else(|| HttpError::not_found("Block not found".to_string()))?;
-
-            let header_hex = hex::encode(encode::serialize(&header));
-            http_message(StatusCode::OK, header_hex, TTL_LONG)
-        }
-        (&Method::GET, Some(&"block"), Some(hash), Some(&"raw"), None, None) => {
-            let hash = BlockHash::from_hex(hash)?;
-            let raw = query
-                .chain()
-                .get_block_raw(&hash)
-                .ok_or_else(|| HttpError::not_found("Block not found".to_string()))?;
-
-            Ok(Response::builder()
-                .status(StatusCode::OK)
-                .header("Content-Type", "application/octet-stream")
-                .header("Cache-Control", format!("public, max-age={:}", TTL_LONG))
-                .header("X-Powered-By", &**VERSION_STRING)
-                .body(Body::from(raw))
-                .unwrap())
-        }
-        (&Method::GET, Some(&"block"), Some(hash), Some(&"txid"), Some(index), None) => {
-            let hash = BlockHash::from_hex(hash)?;
-            let index: usize = index.parse()?;
+        (&Method::GET, Some(&"block"), Some(hash), Some(&"txs"), start_index) => {
+            let hash = Sha256dHash::from_hex(hash)?;
             let txids = query
-                .chain()
                 .get_block_txids(&hash)
-                .ok_or_else(|| HttpError::not_found("Block not found".to_string()))?;
-            if index >= txids.len() {
-                bail!(HttpError::not_found("tx index out of range".to_string()));
-            }
-            http_message(StatusCode::OK, txids[index].to_hex(), TTL_LONG)
-        }
-        (&Method::GET, Some(&"block"), Some(hash), Some(&"txs"), start_index, None) => {
-            let hash = BlockHash::from_hex(hash)?;
-            let txids = query
-                .chain()
-                .get_block_txids(&hash)
-                .ok_or_else(|| HttpError::not_found("Block not found".to_string()))?;
+                .map_err(|_| HttpError::not_found("Block not found".to_string()))?;
 
             let start_index = start_index
                 .map_or(0u32, |el| el.parse().unwrap_or(0))
                 .max(0u32) as usize;
             if start_index >= txids.len() {
                 bail!(HttpError::not_found("start index out of range".to_string()));
-            } else if start_index % config.rest_default_chain_txs_per_page != 0 {
+            } else if start_index % TX_LIMIT != 0 {
                 bail!(HttpError::from(format!(
                     "start index must be a multipication of {}",
-                    config.rest_default_chain_txs_per_page
+                    TX_LIMIT
                 )));
             }
 
-            // blockid_by_hash() only returns the BlockId for non-orphaned blocks,
-            // or None for orphaned
-            let confirmed_blockid = query.chain().blockid_by_hash(&hash);
-
-            let txs = txids
+            let mut txs = txids
                 .iter()
                 .skip(start_index)
-                .take(config.rest_default_chain_txs_per_page)
+                .take(TX_LIMIT)
                 .map(|txid| {
                     query
-<<<<<<< HEAD
-                        .lookup_txn(txid)
-                        .map(|tx| (tx, confirmed_blockid.clone()))
-                        .ok_or_else(|| "missing tx".to_string())
-                })
-                .collect::<Result<Vec<(Transaction, Option<BlockId>)>, _>>()?;
-=======
                         .load_txn(&txid, Some(&hash))
                         .map(TransactionValue::from)
                 }).collect::<Result<Vec<TransactionValue>, _>>()?;
@@ -908,255 +503,58 @@
                 }),
                     TTL_SHORT,
                 ),
->>>>>>> e8fd8437
-
-            // XXX orphraned blocks alway get TTL_SHORT
-            let ttl = ttl_by_depth(confirmed_blockid.map(|b| b.height), query);
-
-            json_response(prepare_txs(txs, query, config), ttl)
-        }
-        (&Method::GET, Some(script_type @ &"address"), Some(script_str), None, None, None)
-        | (&Method::GET, Some(script_type @ &"scripthash"), Some(script_str), None, None, None) => {
-            let script_hash = to_scripthash(script_type, script_str, config.network_type)?;
-            let stats = query.stats(&script_hash[..]);
-            json_response(
-                json!({
-                    *script_type: script_str,
-                    "chain_stats": stats.0,
-                    "mempool_stats": stats.1,
-                }),
-                TTL_SHORT,
-            )
-        }
-        (
-            &Method::GET,
-            Some(script_type @ &"address"),
-            Some(script_str),
-            Some(&"txs"),
-            None,
-            None,
-        )
-        | (
-            &Method::GET,
-            Some(script_type @ &"scripthash"),
-            Some(script_str),
-            Some(&"txs"),
-            None,
-            None,
-        ) => {
-            let script_hash = to_scripthash(script_type, script_str, config.network_type)?;
-            let max_txs = query_params
-                .get("max_txs")
-                .and_then(|s| s.parse::<usize>().ok())
-                .unwrap_or(config.rest_default_max_mempool_txs);
-            let after_txid = query_params
-                .get("after_txid")
-                .and_then(|s| s.parse::<Txid>().ok());
-
-            let mut txs = vec![];
-
-            if let Some(given_txid) = &after_txid {
-                let is_mempool = query
-                    .mempool()
-                    .history_txids_iter(&script_hash[..])
-                    .any(|txid| given_txid == &txid);
-                let is_confirmed = if is_mempool {
-                    false
-                } else {
-                    query
-                        .chain()
-                        .history_txids_iter(&script_hash[..])
-                        .any(|txid| given_txid == &txid)
-                };
-                if !is_mempool && !is_confirmed {
-                    return Err(HttpError(
-                        StatusCode::UNPROCESSABLE_ENTITY,
-                        String::from("after_txid not found"),
-                    ));
+
+                // if the address has too many txs, just return the address with no additional info (but no error)
+                Err(errors::Error(errors::ErrorKind::Msg(ref msg), _))
+                    if *msg == "Too many txs".to_string() =>
+                {
+                    json_response(json!({ "address": address }), TTL_SHORT)
                 }
+
+                Err(err) => bail!(err),
             }
-
-            txs.extend(
-                query
-                    .mempool()
-                    .history(&script_hash[..], after_txid.as_ref(), max_txs)
-                    .into_iter()
-                    .map(|tx| (tx, None)),
-            );
-
-            if txs.len() < max_txs {
-                let after_txid_ref = if !txs.is_empty() {
-                    // If there are any txs, we know mempool found the
-                    // after_txid IF it exists... so always return None.
-                    None
-                } else {
-                    after_txid.as_ref()
-                };
-                txs.extend(
-                    query
-                        .chain()
-                        .history(&script_hash[..], after_txid_ref, max_txs - txs.len())
-                        .into_iter()
-                        .map(|(tx, blockid)| (tx, Some(blockid))),
-                );
+        }
+        (&Method::GET, Some(&"address"), Some(address), Some(&"txs"), start_index) => {
+            let start_index = start_index
+                .map_or(0u32, |el| el.parse().unwrap_or(0))
+                .max(0u32) as usize;
+
+            let script_hash = address_to_scripthash(address, &config.network_type)?;
+            let status = query.status(&script_hash[..])?;
+            let txs = status.history_txs();
+
+            if txs.len() == 0 {
+                return json_response(json!([]), TTL_SHORT);
+            } else if start_index >= txs.len() {
+                bail!(HttpError::not_found("start index out of range".to_string()));
+            } else if start_index % TX_LIMIT != 0 {
+                bail!(HttpError::from(format!(
+                    "start index must be a multipication of {}",
+                    TX_LIMIT
+                )));
             }
 
-            json_response(prepare_txs(txs, query, config), TTL_SHORT)
-        }
-
-        (
-            &Method::GET,
-            Some(script_type @ &"address"),
-            Some(script_str),
-            Some(&"txs"),
-            Some(&"chain"),
-            last_seen_txid,
-        )
-        | (
-            &Method::GET,
-            Some(script_type @ &"scripthash"),
-            Some(script_str),
-            Some(&"txs"),
-            Some(&"chain"),
-            last_seen_txid,
-        ) => {
-            let script_hash = to_scripthash(script_type, script_str, config.network_type)?;
-            let last_seen_txid = last_seen_txid.and_then(|txid| Txid::from_hex(txid).ok());
-            let max_txs = query_params
-                .get("max_txs")
-                .and_then(|s| s.parse::<usize>().ok())
-                .unwrap_or(config.rest_default_chain_txs_per_page);
-
-            let txs = query
-                .chain()
-                .history(&script_hash[..], last_seen_txid.as_ref(), max_txs)
+            let mut txs = txs
+                .iter()
+                .skip(start_index)
+                .take(TX_LIMIT)
+                .map(|t| TransactionValue::from((*t).clone()))
+                .collect();
+            attach_txs_data(&mut txs, config, query);
+
+            json_response(txs, TTL_SHORT)
+        }
+        (&Method::GET, Some(&"address"), Some(address), Some(&"utxo"), None) => {
+            let script_hash = address_to_scripthash(address, &config.network_type)?;
+            let status = query.status(&script_hash[..])?;
+            let utxos: Vec<UtxoValue> = status
+                .unspent()
                 .into_iter()
-                .map(|(tx, blockid)| (tx, Some(blockid)))
+                .map(|o| UtxoValue::from(o.clone()))
                 .collect();
-
-            json_response(prepare_txs(txs, query, config), TTL_SHORT)
-        }
-        (
-            &Method::GET,
-            Some(script_type @ &"address"),
-            Some(script_str),
-            Some(&"txs"),
-            Some(&"summary"),
-            last_seen_txid,
-        )
-        | (
-            &Method::GET,
-            Some(script_type @ &"scripthash"),
-            Some(script_str),
-            Some(&"txs"),
-            Some(&"summary"),
-            last_seen_txid,
-        ) => {
-            let script_hash = to_scripthash(script_type, script_str, config.network_type)?;
-            let last_seen_txid = last_seen_txid.and_then(|txid| Txid::from_hex(txid).ok());
-            let max_txs = cmp::min(
-                config.rest_default_max_address_summary_txs,
-                query_params
-                    .get("max_txs")
-                    .and_then(|s| s.parse::<usize>().ok())
-                    .unwrap_or(config.rest_default_max_address_summary_txs),
-            );
-
-            let summary = query
-                .chain()
-                .summary(&script_hash[..], last_seen_txid.as_ref(), max_txs);
-
-            json_response(summary, TTL_SHORT)
-        }
-        (
-            &Method::GET,
-            Some(script_type @ &"address"),
-            Some(script_str),
-            Some(&"txs"),
-            Some(&"mempool"),
-            None,
-        )
-        | (
-            &Method::GET,
-            Some(script_type @ &"scripthash"),
-            Some(script_str),
-            Some(&"txs"),
-            Some(&"mempool"),
-            None,
-        ) => {
-            let script_hash = to_scripthash(script_type, script_str, config.network_type)?;
-            let max_txs = query_params
-                .get("max_txs")
-                .and_then(|s| s.parse::<usize>().ok())
-                .unwrap_or(config.rest_default_max_mempool_txs);
-
-            let txs = query
-                .mempool()
-                .history(&script_hash[..], None, max_txs)
-                .into_iter()
-                .map(|tx| (tx, None))
-                .collect();
-
-            json_response(prepare_txs(txs, query, config), TTL_SHORT)
-        }
-
-        (
-            &Method::GET,
-            Some(script_type @ &"address"),
-            Some(script_str),
-            Some(&"utxo"),
-            None,
-            None,
-        )
-        | (
-            &Method::GET,
-            Some(script_type @ &"scripthash"),
-            Some(script_str),
-            Some(&"utxo"),
-            None,
-            None,
-        ) => {
-            let script_hash = to_scripthash(script_type, script_str, config.network_type)?;
-            let utxos: Vec<UtxoValue> = query
-                .utxo(&script_hash[..])?
-                .into_iter()
-                .map(UtxoValue::from)
-                .collect();
-            // XXX paging?
+            // @XXX no paging, but query.status() is limited to 30 funding txs
             json_response(utxos, TTL_SHORT)
         }
-<<<<<<< HEAD
-        (&Method::GET, Some(&"address-prefix"), Some(prefix), None, None, None) => {
-            if !config.address_search {
-                return Err(HttpError::from("address search disabled".to_string()));
-            }
-            let results = query.chain().address_search(prefix, ADDRESS_SEARCH_LIMIT);
-            json_response(results, TTL_SHORT)
-        }
-        (&Method::GET, Some(&"tx"), Some(hash), None, None, None) => {
-            let hash = Txid::from_hex(hash)?;
-            let tx = query
-                .lookup_txn(&hash)
-                .ok_or_else(|| HttpError::not_found("Transaction not found".to_string()))?;
-            let blockid = query.chain().tx_confirming_block(&hash);
-            let ttl = ttl_by_depth(blockid.as_ref().map(|b| b.height), query);
-
-            let mut tx = prepare_txs(vec![(tx, blockid)], query, config);
-
-            if tx.is_empty() {
-                http_message(
-                    StatusCode::INTERNAL_SERVER_ERROR,
-                    "Transaction missing prevouts",
-                    0,
-                )
-            } else {
-                json_response(tx.remove(0), ttl)
-            }
-        }
-        (&Method::POST, Some(&INTERNAL_PREFIX), Some(&"txs"), None, None, None) => {
-            let txid_strings: Vec<String> =
-                serde_json::from_slice(&body).map_err(|err| HttpError::from(err.to_string()))?;
-=======
         (&Method::GET, Some(&"tx"), Some(hash), None, None) => {
             let hash = Sha256dHash::from_hex(hash)?;
             let transaction = query
@@ -1164,54 +562,15 @@
                 .map_err(|_| HttpError::not_found("Transaction not found".to_string()))?;
             let status = query.get_tx_status(&hash)?;
             let ttl = ttl_by_depth(status.block_height, query);
->>>>>>> e8fd8437
-
-            match txid_strings
-                .into_iter()
-                .map(|txid| Txid::from_hex(&txid))
-                .collect::<Result<Vec<Txid>, _>>()
-            {
-                Ok(txids) => {
-                    let txs: Vec<(Transaction, Option<BlockId>)> = txids
-                        .iter()
-                        .filter_map(|txid| {
-                            query
-                                .lookup_txn(txid)
-                                .map(|tx| (tx, query.chain().tx_confirming_block(txid)))
-                        })
-                        .collect();
-                    json_response(prepare_txs(txs, query, config), 0)
-                }
-                Err(err) => http_message(StatusCode::BAD_REQUEST, err.to_string(), 0),
-            }
-        }
-        (&Method::GET, Some(&"tx"), Some(hash), Some(out_type @ &"hex"), None, None)
-        | (&Method::GET, Some(&"tx"), Some(hash), Some(out_type @ &"raw"), None, None) => {
-            let hash = Txid::from_hex(hash)?;
+
+            let mut value = TransactionValue::from(transaction);
+            value.status = Some(status);
+            let value = attach_tx_data(value, config, query);
+            json_response(value, ttl)
+        }
+        (&Method::GET, Some(&"tx"), Some(hash), Some(&"hex"), None) => {
+            let hash = Sha256dHash::from_hex(hash)?;
             let rawtx = query
-<<<<<<< HEAD
-                .lookup_raw_txn(&hash)
-                .ok_or_else(|| HttpError::not_found("Transaction not found".to_string()))?;
-
-            let (content_type, body) = match *out_type {
-                "raw" => ("application/octet-stream", Body::from(rawtx)),
-                "hex" => ("text/plain", Body::from(hex::encode(rawtx))),
-                _ => unreachable!(),
-            };
-            let ttl = ttl_by_depth(query.get_tx_status(&hash).block_height, query);
-
-            Ok(Response::builder()
-                .status(StatusCode::OK)
-                .header("Content-Type", content_type)
-                .header("Cache-Control", format!("public, max-age={:}", ttl))
-                .header("X-Powered-By", &**VERSION_STRING)
-                .body(body)
-                .unwrap())
-        }
-        (&Method::GET, Some(&"tx"), Some(hash), Some(&"status"), None, None) => {
-            let hash = Txid::from_hex(hash)?;
-            let status = query.get_tx_status(&hash);
-=======
                 .load_raw_txn(&hash, None)
                 .map_err(|_| HttpError::not_found("Transaction not found".to_string()))?;
             let ttl = ttl_by_depth(query.get_tx_status(&hash)?.block_height, query);
@@ -1220,442 +579,55 @@
         (&Method::GET, Some(&"tx"), Some(hash), Some(&"status"), None) => {
             let hash = Sha256dHash::from_hex(hash)?;
             let status = query.get_tx_status(&hash)?;
->>>>>>> e8fd8437
             let ttl = ttl_by_depth(status.block_height, query);
             json_response(status, ttl)
         }
-
-        (&Method::GET, Some(&"tx"), Some(hash), Some(&"merkle-proof"), None, None) => {
-            let hash = Txid::from_hex(hash)?;
-            let blockid = query.chain().tx_confirming_block(&hash).ok_or_else(|| {
-                HttpError::not_found("Transaction not found or is unconfirmed".to_string())
-            })?;
-            let (merkle, pos) =
-                electrum_merkle::get_tx_merkle_proof(query.chain(), &hash, &blockid.hash)?;
-            let merkle: Vec<String> = merkle.into_iter().map(|txid| txid.to_hex()).collect();
-            let ttl = ttl_by_depth(Some(blockid.height), query);
+        (&Method::GET, Some(&"tx"), Some(hash), Some(&"merkle-proof"), None) => {
+            let hash = Sha256dHash::from_hex(hash)?;
+            let status = query.get_tx_status(&hash)?;
+            if !status.confirmed {
+                bail!("Transaction is unconfirmed".to_string())
+            };
+            let proof = query.get_merkle_proof(&hash, &status.block_hash.unwrap())?;
+            let ttl = ttl_by_depth(status.block_height, query);
             json_response(
-                json!({ "block_height": blockid.height, "merkle": merkle, "pos": pos }),
+                json!({ "block_height": status.block_height, "merkle": proof.0, "pos": proof.1 }),
                 ttl,
             )
         }
-        #[cfg(not(feature = "liquid"))]
-        (&Method::GET, Some(&"tx"), Some(hash), Some(&"merkleblock-proof"), None, None) => {
-            let hash = Txid::from_hex(hash)?;
-
-            let merkleblock = query.chain().get_merkleblock_proof(&hash).ok_or_else(|| {
-                HttpError::not_found("Transaction not found or is unconfirmed".to_string())
-            })?;
-
-            let height = query
-                .chain()
-                .height_by_hash(&merkleblock.header.block_hash());
-
-            http_message(
-                StatusCode::OK,
-                hex::encode(encode::serialize(&merkleblock)),
-                ttl_by_depth(height, query),
-            )
-        }
-        (&Method::GET, Some(&"tx"), Some(hash), Some(&"outspend"), Some(index), None) => {
-            let hash = Txid::from_hex(hash)?;
-            let outpoint = OutPoint {
-                txid: hash,
-                vout: index.parse::<u32>()?,
-            };
-            let spend = query
-                .lookup_spend(&outpoint)
-                .map_or_else(SpendingValue::default, SpendingValue::from);
+        (&Method::GET, Some(&"tx"), Some(hash), Some(&"outspend"), Some(index)) => {
+            let hash = Sha256dHash::from_hex(hash)?;
+            let outpoint = (hash, index.parse::<usize>()?);
+            let spend = query.find_spending_by_outpoint(outpoint)?.map_or_else(
+                || SpendingValue::default(),
+                |spend| SpendingValue::from(spend),
+            );
             let ttl = ttl_by_depth(
-                spend.status.as_ref().and_then(|status| status.block_height),
+                spend
+                    .status
+                    .as_ref()
+                    .and_then(|ref status| status.block_height),
                 query,
             );
             json_response(spend, ttl)
         }
-        (&Method::GET, Some(&"tx"), Some(hash), Some(&"outspends"), None, None) => {
-            let hash = Txid::from_hex(hash)?;
+        (&Method::GET, Some(&"tx"), Some(hash), Some(&"outspends"), None) => {
+            let hash = Sha256dHash::from_hex(hash)?;
             let tx = query
-<<<<<<< HEAD
-                .lookup_txn(&hash)
-                .ok_or_else(|| HttpError::not_found("Transaction not found".to_string()))?;
-=======
                 .load_txn(&hash, None)
                 .map_err(|_| HttpError::not_found("Transaction not found".to_string()))?;
->>>>>>> e8fd8437
             let spends: Vec<SpendingValue> = query
-                .lookup_tx_spends(tx)
+                .find_spending_for_funding_tx(tx)?
                 .into_iter()
-                .map(|spend| spend.map_or_else(SpendingValue::default, SpendingValue::from))
-                .collect();
+                .map(|spend| {
+                    spend.map_or_else(
+                        || SpendingValue::default(),
+                        |spend| SpendingValue::from(spend),
+                    )
+                }).collect();
             // @TODO long ttl if all outputs are either spent long ago or unspendable
             json_response(spends, TTL_SHORT)
         }
-        (&Method::GET, Some(&"broadcast"), None, None, None, None)
-        | (&Method::POST, Some(&"tx"), None, None, None, None) => {
-            // accept both POST and GET for backward compatibility.
-            // GET will eventually be removed in favor of POST.
-            let txhex = match method {
-                Method::POST => String::from_utf8(body.to_vec())?,
-                Method::GET => query_params
-                    .get("tx")
-                    .cloned()
-                    .ok_or_else(|| HttpError::from("Missing tx".to_string()))?,
-                _ => return http_message(StatusCode::METHOD_NOT_ALLOWED, "Invalid method", 0),
-            };
-            let txid = query
-                .broadcast_raw(&txhex)
-                .map_err(|err| HttpError::from(err.description().to_string()))?;
-            http_message(StatusCode::OK, txid.to_hex(), 0)
-        }
-        (&Method::POST, Some(&"txs"), Some(&"test"), None, None, None) => {
-            let txhexes: Vec<String> =
-                serde_json::from_str(String::from_utf8(body.to_vec())?.as_str())?;
-
-            if txhexes.len() > 25 {
-                Result::Err(HttpError::from(
-                    "Exceeded maximum of 25 transactions".to_string(),
-                ))?
-            }
-
-            let maxfeerate = query_params
-                .get("maxfeerate")
-                .map(|s| {
-                    s.parse::<f64>()
-                        .map_err(|_| HttpError::from("Invalid maxfeerate".to_string()))
-                })
-                .transpose()?;
-
-            // pre-checks
-            txhexes.iter().enumerate().try_for_each(|(index, txhex)| {
-                // each transaction must be of reasonable size (more than 60 bytes, within 400kWU standardness limit)
-                if !(120..800_000).contains(&txhex.len()) {
-                    Result::Err(HttpError::from(format!(
-                        "Invalid transaction size for item {}",
-                        index
-                    )))
-                } else {
-                    // must be a valid hex string
-                    Vec::<u8>::from_hex(txhex)
-                        .map_err(|_| {
-                            HttpError::from(format!("Invalid transaction hex for item {}", index))
-                        })
-                        .map(|_| ())
-                }
-            })?;
-
-            let result = query
-                .test_mempool_accept(txhexes, maxfeerate)
-                .map_err(|err| HttpError::from(err.description().to_string()))?;
-
-            json_response(result, TTL_SHORT)
-        }
-        (&Method::GET, Some(&"txs"), Some(&"outspends"), None, None, None) => {
-            let txid_strings: Vec<&str> = query_params
-                .get("txids")
-                .ok_or(HttpError::from("No txids specified".to_string()))?
-                .as_str()
-                .split(',')
-                .collect();
-
-            if txid_strings.len() > 50 {
-                return http_message(StatusCode::BAD_REQUEST, "Too many txids requested", 0);
-            }
-
-            let spends: Vec<Vec<SpendingValue>> = txid_strings
-                .into_iter()
-                .map(|txid_str| {
-                    Txid::from_hex(txid_str)
-                        .ok()
-                        .and_then(|txid| query.lookup_txn(&txid))
-                        .map_or_else(Vec::new, |tx| {
-                            query
-                                .lookup_tx_spends(tx)
-                                .into_iter()
-                                .map(|spend| {
-                                    spend.map_or_else(SpendingValue::default, SpendingValue::from)
-                                })
-                                .collect()
-                        })
-                })
-                .collect();
-
-            json_response(spends, TTL_SHORT)
-        }
-        (
-            &Method::POST,
-            Some(&INTERNAL_PREFIX),
-            Some(&"txs"),
-            Some(&"outspends"),
-            Some(&"by-txid"),
-            None,
-        ) => {
-            let txid_strings: Vec<String> =
-                serde_json::from_slice(&body).map_err(|err| HttpError::from(err.to_string()))?;
-
-            let spends: Vec<Vec<SpendingValue>> = txid_strings
-                .into_iter()
-                .map(|txid_str| {
-                    Txid::from_hex(&txid_str)
-                        .ok()
-                        .and_then(|txid| query.lookup_txn(&txid))
-                        .map_or_else(Vec::new, |tx| {
-                            query
-                                .lookup_tx_spends(tx)
-                                .into_iter()
-                                .map(|spend| {
-                                    spend.map_or_else(SpendingValue::default, SpendingValue::from)
-                                })
-                                .collect()
-                        })
-                })
-                .collect();
-
-            json_response(spends, TTL_SHORT)
-        }
-        (
-            &Method::POST,
-            Some(&INTERNAL_PREFIX),
-            Some(&"txs"),
-            Some(&"outspends"),
-            Some(&"by-outpoint"),
-            None,
-        ) => {
-            let outpoint_strings: Vec<String> =
-                serde_json::from_slice(&body).map_err(|err| HttpError::from(err.to_string()))?;
-
-            let spends: Vec<SpendingValue> = outpoint_strings
-                .into_iter()
-                .map(|outpoint_str| {
-                    let mut parts = outpoint_str.split(':');
-                    let hash_part = parts.next();
-                    let index_part = parts.next();
-
-                    if let (Some(hash), Some(index)) = (hash_part, index_part) {
-                        if let (Ok(txid), Ok(vout)) = (Txid::from_hex(hash), index.parse::<u32>()) {
-                            let outpoint = OutPoint { txid, vout };
-                            return query
-                                .lookup_spend(&outpoint)
-                                .map_or_else(SpendingValue::default, SpendingValue::from);
-                        }
-                    }
-                    SpendingValue::default()
-                })
-                .collect();
-
-            json_response(spends, TTL_SHORT)
-        }
-
-        (&Method::GET, Some(&"mempool"), None, None, None, None) => {
-            json_response(query.mempool().backlog_stats(), TTL_SHORT)
-        }
-        (&Method::GET, Some(&"mempool"), Some(&"txids"), None, None, None) => {
-            json_response(query.mempool().txids(), TTL_SHORT)
-        }
-        (&Method::GET, Some(&"mempool"), Some(&"txids"), Some(&"page"), last_seen_txid, None) => {
-            let last_seen_txid = last_seen_txid.and_then(|txid| Txid::from_hex(txid).ok());
-            let max_txs = query_params
-                .get("max_txs")
-                .and_then(|s| s.parse::<usize>().ok())
-                .unwrap_or(config.rest_max_mempool_txid_page_size);
-            json_response(
-                query.mempool().txids_page(max_txs, last_seen_txid),
-                TTL_SHORT,
-            )
-        }
-        (
-            &Method::GET,
-            Some(&INTERNAL_PREFIX),
-            Some(&"mempool"),
-            Some(&"txs"),
-            Some(&"all"),
-            None,
-        ) => {
-            let txs = query
-                .mempool()
-                .txs()
-                .into_iter()
-                .map(|tx| (tx, None))
-                .collect();
-
-            json_response(prepare_txs(txs, query, config), TTL_SHORT)
-        }
-        (&Method::POST, Some(&INTERNAL_PREFIX), Some(&"mempool"), Some(&"txs"), None, None) => {
-            let txid_strings: Vec<String> =
-                serde_json::from_slice(&body).map_err(|err| HttpError::from(err.to_string()))?;
-
-            match txid_strings
-                .into_iter()
-                .map(|txid| Txid::from_hex(&txid))
-                .collect::<Result<Vec<Txid>, _>>()
-            {
-                Ok(txids) => {
-                    let txs: Vec<(Transaction, Option<BlockId>)> = {
-                        let mempool = query.mempool();
-                        txids
-                            .iter()
-                            .filter_map(|txid| mempool.lookup_txn(txid).map(|tx| (tx, None)))
-                            .collect()
-                    };
-
-                    json_response(prepare_txs(txs, query, config), 0)
-                }
-                Err(err) => http_message(StatusCode::BAD_REQUEST, err.to_string(), 0),
-            }
-        }
-        (
-            &Method::GET,
-            Some(&INTERNAL_PREFIX),
-            Some(&"mempool"),
-            Some(&"txs"),
-            last_seen_txid,
-            None,
-        ) => {
-            let last_seen_txid = last_seen_txid.and_then(|txid| Txid::from_hex(txid).ok());
-            let max_txs = query_params
-                .get("max_txs")
-                .and_then(|s| s.parse::<usize>().ok())
-                .unwrap_or(config.rest_max_mempool_page_size);
-            let txs = query
-                .mempool()
-                .txs_page(max_txs, last_seen_txid)
-                .into_iter()
-                .map(|tx| (tx, None))
-                .collect();
-
-            json_response(prepare_txs(txs, query, config), TTL_SHORT)
-        }
-        (&Method::GET, Some(&"mempool"), Some(&"recent"), None, None, None) => {
-            let mempool = query.mempool();
-            let recent = mempool.recent_txs_overview();
-            json_response(recent, TTL_MEMPOOL_RECENT)
-        }
-
-        (&Method::GET, Some(&"fee-estimates"), None, None, None, None) => {
-            json_response(query.estimate_fee_map(), TTL_SHORT)
-        }
-
-        #[cfg(feature = "liquid")]
-        (&Method::GET, Some(&"assets"), Some(&"registry"), None, None, None) => {
-            let start_index: usize = query_params
-                .get("start_index")
-                .and_then(|n| n.parse().ok())
-                .unwrap_or(0);
-
-            let limit: usize = query_params
-                .get("limit")
-                .and_then(|n| n.parse().ok())
-                .map(|n: usize| n.min(ASSETS_MAX_PER_PAGE))
-                .unwrap_or(ASSETS_PER_PAGE);
-
-            let sorting = AssetSorting::from_query_params(&query_params)?;
-
-            let (total_num, assets) = query.list_registry_assets(start_index, limit, sorting)?;
-
-            Ok(Response::builder()
-                // Disable caching because we don't currently support caching with query string params
-                .header("Cache-Control", "no-store")
-                .header("Content-Type", "application/json")
-                .header("X-Powered-By", &**VERSION_STRING)
-                .header("X-Total-Results", total_num.to_string())
-                .body(Body::from(serde_json::to_string(&assets)?))
-                .unwrap())
-        }
-
-        #[cfg(feature = "liquid")]
-        (&Method::GET, Some(&"asset"), Some(asset_str), None, None, None) => {
-            let asset_id = AssetId::from_hex(asset_str)?;
-            let asset_entry = query
-                .lookup_asset(&asset_id)?
-                .ok_or_else(|| HttpError::not_found("Asset id not found".to_string()))?;
-
-            json_response(asset_entry, TTL_SHORT)
-        }
-
-        #[cfg(feature = "liquid")]
-        (&Method::GET, Some(&"asset"), Some(asset_str), Some(&"txs"), None, None) => {
-            let asset_id = AssetId::from_hex(asset_str)?;
-
-            let mut txs = vec![];
-
-            txs.extend(
-                query
-                    .mempool()
-                    .asset_history(&asset_id, config.rest_default_max_mempool_txs)
-                    .into_iter()
-                    .map(|tx| (tx, None)),
-            );
-
-            txs.extend(
-                query
-                    .chain()
-                    .asset_history(&asset_id, None, config.rest_default_chain_txs_per_page)
-                    .into_iter()
-                    .map(|(tx, blockid)| (tx, Some(blockid))),
-            );
-
-            json_response(prepare_txs(txs, query, config), TTL_SHORT)
-        }
-
-        #[cfg(feature = "liquid")]
-        (
-            &Method::GET,
-            Some(&"asset"),
-            Some(asset_str),
-            Some(&"txs"),
-            Some(&"chain"),
-            last_seen_txid,
-        ) => {
-            let asset_id = AssetId::from_hex(asset_str)?;
-            let last_seen_txid = last_seen_txid.and_then(|txid| Txid::from_hex(txid).ok());
-
-            let txs = query
-                .chain()
-                .asset_history(
-                    &asset_id,
-                    last_seen_txid.as_ref(),
-                    config.rest_default_chain_txs_per_page,
-                )
-                .into_iter()
-                .map(|(tx, blockid)| (tx, Some(blockid)))
-                .collect();
-
-            json_response(prepare_txs(txs, query, config), TTL_SHORT)
-        }
-
-        #[cfg(feature = "liquid")]
-        (&Method::GET, Some(&"asset"), Some(asset_str), Some(&"txs"), Some(&"mempool"), None) => {
-            let asset_id = AssetId::from_hex(asset_str)?;
-
-            let txs = query
-                .mempool()
-                .asset_history(&asset_id, config.rest_default_max_mempool_txs)
-                .into_iter()
-                .map(|tx| (tx, None))
-                .collect();
-
-            json_response(prepare_txs(txs, query, config), TTL_SHORT)
-        }
-
-        #[cfg(feature = "liquid")]
-        (&Method::GET, Some(&"asset"), Some(asset_str), Some(&"supply"), param, None) => {
-            let asset_id = AssetId::from_hex(asset_str)?;
-            let asset_entry = query
-                .lookup_asset(&asset_id)?
-                .ok_or_else(|| HttpError::not_found("Asset id not found".to_string()))?;
-
-            let supply = asset_entry
-                .supply()
-                .ok_or_else(|| HttpError::from("Asset supply is blinded".to_string()))?;
-            let precision = asset_entry.precision();
-
-            if param == Some(&"decimal") && precision > 0 {
-                let supply_dec = supply as f64 / 10u32.pow(precision.into()) as f64;
-                http_message(StatusCode::OK, supply_dec.to_string(), TTL_SHORT)
-            } else {
-                http_message(StatusCode::OK, supply.to_string(), TTL_SHORT)
-            }
-        }
-
         _ => Err(HttpError::not_found(format!(
             "endpoint does not exist {:?}",
             uri.path()
@@ -1663,16 +635,16 @@
     }
 }
 
-fn http_message<T>(status: StatusCode, message: T, ttl: u32) -> Result<Response<Body>, HttpError>
-where
-    T: Into<Body>,
-{
+fn http_message(
+    status: StatusCode,
+    message: String,
+    ttl: u32,
+) -> Result<Response<Body>, HttpError> {
     Ok(Response::builder()
         .status(status)
         .header("Content-Type", "text/plain")
         .header("Cache-Control", format!("public, max-age={:}", ttl))
-        .header("X-Powered-By", &**VERSION_STRING)
-        .body(message.into())
+        .body(Body::from(message))
         .unwrap())
 }
 
@@ -1681,121 +653,43 @@
     Ok(Response::builder()
         .header("Content-Type", "application/json")
         .header("Cache-Control", format!("public, max-age={:}", ttl))
-        .header("X-Powered-By", &**VERSION_STRING)
         .body(Body::from(value))
         .unwrap())
 }
 
-// fn json_maybe_error_response<T: Serialize>(
-//     value: Result<T, errors::Error>,
-//     ttl: u32,
-// ) -> Result<Response<Body>, HttpError> {
-//     let response = Response::builder()
-//         .header("Content-Type", "application/json")
-//         .header("Cache-Control", format!("public, max-age={:}", ttl))
-//         .header("X-Powered-By", &**VERSION_STRING);
-//     Ok(match value {
-//         Ok(v) => response
-//             .body(Body::from(serde_json::to_string(&v)?))
-//             .expect("Valid http response"),
-//         Err(e) => response
-//             .status(500)
-//             .body(Body::from(serde_json::to_string(
-//                 &json!({ "error": e.to_string() }),
-//             )?))
-//             .expect("Valid http response"),
-//     })
-// }
-
-fn blocks(
-    query: &Query,
-    config: &Config,
-    start_height: Option<usize>,
-) -> Result<Response<Body>, HttpError> {
+fn blocks(query: &Arc<Query>, start_height: Option<usize>) -> Result<Response<Body>, HttpError> {
     let mut values = Vec::new();
     let mut current_hash = match start_height {
-        Some(height) => *query
-            .chain()
-            .header_by_height(height)
-            .ok_or_else(|| HttpError::not_found("Block not found".to_string()))?
-            .hash(),
-        None => query.chain().best_hash(),
+        Some(height) => query
+            .get_headers(&[height])
+            .get(0)
+            .ok_or(HttpError::not_found("Block not found".to_string()))?
+            .hash()
+            .clone(),
+        None => query.get_best_header()?.hash().clone(),
     };
 
     let zero = [0u8; 32];
-    for _ in 0..config.rest_default_block_limit {
-        let blockhm = query
-            .chain()
-            .get_block_with_meta(&current_hash)
-            .ok_or_else(|| HttpError::not_found("Block not found".to_string()))?;
-        current_hash = blockhm.header_entry.header().prev_blockhash;
-
-        #[allow(unused_mut)]
-        let mut value = BlockValue::new(blockhm);
-
-        #[cfg(feature = "liquid")]
-        {
-            // exclude ExtData in block list view
-            value.ext = None;
-        }
-        values.push(value);
-
-        if current_hash[..] == zero[..] {
+    for _ in 0..BLOCK_LIMIT {
+        let blockhm = query.get_block_header_with_meta(&current_hash)?;
+        current_hash = blockhm.header_entry.header().prev_blockhash.clone();
+        values.push(BlockValue::from(blockhm));
+
+        if &current_hash[..] == &zero[..] {
             break;
         }
     }
     json_response(values, TTL_SHORT)
 }
 
-fn to_scripthash(
-    script_type: &str,
-    script_str: &str,
-    network: Network,
-) -> Result<FullHash, HttpError> {
-    match script_type {
-        "address" => address_to_scripthash(script_str, network),
-        "scripthash" => parse_scripthash(script_str),
-        _ => bail!("Invalid script type".to_string()),
-    }
-}
-
-fn address_to_scripthash(addr: &str, network: Network) -> Result<FullHash, HttpError> {
-    #[cfg(not(feature = "liquid"))]
-    let addr = address::Address::from_str(addr)?;
-    #[cfg(feature = "liquid")]
-    let addr = address::Address::parse_with_params(addr, network.address_params())?;
-
-    #[cfg(not(feature = "liquid"))]
-    let is_expected_net = {
-        let addr_network = Network::from(addr.network);
-
-        // Testnet, Regtest and Signet all share the same version bytes,
-        // `addr_network` will be detected as Testnet for all of them.
-        addr_network == network
-            || (addr_network == Network::Testnet
-                && matches!(
-                    network,
-                    Network::Regtest | Network::Signet | Network::Testnet4
-                ))
-    };
-
-    #[cfg(feature = "liquid")]
-    let is_expected_net = addr.params == network.address_params();
-
-    if !is_expected_net {
+fn address_to_scripthash(addr: &str, network: &Network) -> Result<FullHash, HttpError> {
+    let addr = Address::from_str(addr)?;
+    if addr.network != *network
+        && !(addr.network == Network::Testnet && *network == Network::Regtest)
+    {
         bail!(HttpError::from("Address on invalid network".to_string()))
     }
-
-    Ok(compute_script_hash(&addr.script_pubkey()))
-}
-
-fn parse_scripthash(scripthash: &str) -> Result<FullHash, HttpError> {
-    let bytes = hex::decode(scripthash)?;
-    if bytes.len() != 32 {
-        Err(HttpError::from("Invalid scripthash".to_string()))
-    } else {
-        Ok(full_hash(&bytes))
-    }
+    Ok(compute_script_hash(&addr.script_pubkey().into_bytes()))
 }
 
 #[derive(Debug)]
@@ -1804,6 +698,9 @@
 impl HttpError {
     fn not_found(msg: String) -> Self {
         HttpError(StatusCode::NOT_FOUND, msg)
+    }
+    fn generic() -> Self {
+        HttpError::from("We encountered an error. Please try again later.".to_string())
     }
 }
 
@@ -1818,28 +715,16 @@
         HttpError::from("Invalid number".to_string())
     }
 }
-impl From<HashError> for HttpError {
-    fn from(_e: HashError) -> Self {
+impl From<HexError> for HttpError {
+    fn from(_e: HexError) -> Self {
         //HttpError::from(e.description().to_string())
-        HttpError::from("Invalid hash string".to_string())
+        HttpError::from("Invalid hex string".to_string())
     }
 }
 impl From<FromHexError> for HttpError {
     fn from(_e: FromHexError) -> Self {
         //HttpError::from(e.description().to_string())
         HttpError::from("Invalid hex string".to_string())
-    }
-}
-impl From<bitcoin::hashes::hex::Error> for HttpError {
-    fn from(_e: bitcoin::hashes::hex::Error) -> Self {
-        //HttpError::from(e.description().to_string())
-        HttpError::from("Invalid hex string".to_string())
-    }
-}
-impl From<bitcoin::util::address::Error> for HttpError {
-    fn from(_e: bitcoin::util::address::Error) -> Self {
-        //HttpError::from(e.description().to_string())
-        HttpError::from("Invalid Bitcoin address".to_string())
     }
 }
 impl From<errors::Error> for HttpError {
@@ -1849,35 +734,31 @@
             "getblock RPC error: {\"code\":-5,\"message\":\"Block not found\"}" => {
                 HttpError::not_found("Block not found".to_string())
             }
-            _ => HttpError::from(e.to_string()),
+            "Too many txs" => HttpError(
+                StatusCode::TOO_MANY_REQUESTS,
+                "Sorry! Addresses with a large number of transactions aren\'t currently supported."
+                    .to_string(),
+            ),
+            _ => HttpError::generic(),
         }
     }
 }
 impl From<serde_json::Error> for HttpError {
-    fn from(e: serde_json::Error) -> Self {
-        HttpError::from(e.to_string())
+    fn from(_e: serde_json::Error) -> Self {
+        //HttpError::from(e.description().to_string())
+        HttpError::generic()
     }
 }
 impl From<encode::Error> for HttpError {
-    fn from(e: encode::Error) -> Self {
-        HttpError::from(e.to_string())
-    }
-}
-impl From<std::string::FromUtf8Error> for HttpError {
-    fn from(e: std::string::FromUtf8Error) -> Self {
-        HttpError::from(e.to_string())
-    }
-}
-#[cfg(feature = "liquid")]
-impl From<address::AddressError> for HttpError {
-    fn from(e: address::AddressError) -> Self {
-        HttpError::from(e.to_string())
+    fn from(_e: encode::Error) -> Self {
+        //HttpError::from(e.description().to_string())
+        HttpError::generic()
     }
 }
 
 #[cfg(test)]
 mod tests {
-    use crate::rest::HttpError;
+    use rest::HttpError;
     use serde_json::Value;
     use std::collections::HashMap;
 
@@ -1930,8 +811,7 @@
             .and_then(|el| el.as_u64())
             .ok_or(HttpError::from(
                 "confirmations absent or not a u64".to_string(),
-            ))
-            .unwrap();
+            )).unwrap();
 
         assert_eq!(10, confirmations);
 
@@ -1942,128 +822,4 @@
 
         assert!(err.is_err());
     }
-
-    #[test]
-    fn test_difficulty_new() {
-        use super::difficulty_new;
-
-        let vectors = [
-            (
-                // bits in header
-                0x17053894,
-                // expected output (Rust)
-                53911173001054.586,
-                // Block hash where found (for getblockheader)
-                "0000000000000000000050b050758dd2ccb0ba96ad5e95db84efd2f6c05e4e90",
-                // difficulty returned by Bitcoin Core v25
-                "53911173001054.59",
-            ),
-            (
-                0x1a0c2a12,
-                1379192.2882280778,
-                "0000000000000bc7636ffbc1cf90cf4a2674de7fcadbc6c9b63d31f07cb3c2c2",
-                "1379192.288228078",
-            ),
-            (
-                0x19262222,
-                112628548.66634709,
-                "000000000000000996b1f06771a81bcf7b15c5f859b6f8329016f01b0442ca72",
-                "112628548.6663471",
-            ),
-            (
-                0x1d00c428,
-                1.3050621315915245,
-                "0000000034014d731a3e1ad6078662ce19b08179dcc7ec0f5f717d4b58060736",
-                "1.305062131591525",
-            ),
-            (
-                0,
-                f64::INFINITY,
-                "[No Blockhash]",
-                "[No Core difficulty, just checking edge cases]",
-            ),
-            (
-                0x00000001,
-                4.523059468369196e74,
-                "[No Blockhash]",
-                "[No Core difficulty, just checking edge cases]",
-            ),
-            (
-                0x1d00ffff,
-                1.0,
-                "[No Blockhash]",
-                "[No Core difficulty, just checking MAX_TARGET]",
-            ),
-            (
-                0x1c7fff80,
-                2.0,
-                "[No Blockhash]",
-                "[No Core difficulty, just checking MAX_TARGET >> 1]",
-            ),
-            (
-                0x1b00ffff,
-                65536.0,
-                "[No Blockhash]",
-                "[No Core difficulty, just checking MAX_TARGET >> 16]",
-            ),
-            (
-                0x1a7fff80,
-                131072.0,
-                "[No Blockhash]",
-                "[No Core difficulty, just checking MAX_TARGET >> 17]",
-            ),
-            (
-                0x1d01fffe,
-                0.5,
-                "[No Blockhash]",
-                "[No Core difficulty, just checking MAX_TARGET << 1]",
-            ),
-            (
-                0x1f000080,
-                0.007812380790710449,
-                "[No Blockhash]",
-                "[No Core difficulty, just checking 2**255]",
-            ),
-            (
-                0x1e00ffff,
-                0.00390625, // 2.0**-8
-                "[No Blockhash]",
-                "[No Core difficulty, just checking MAX_TARGET << 8]",
-            ),
-            (
-                0x1e00ff00,
-                0.0039215087890625,
-                "[No Blockhash]",
-                "[No Core difficulty, just checking MAX_TARGET << 8 - two `f` chars]",
-            ),
-            (
-                0x1f0000ff,
-                0.0039215087890625,
-                "[No Blockhash]",
-                "[No Core difficulty, just checking MAX_TARGET << 8]",
-            ),
-        ];
-
-        let to_bh = |b| bitcoin::BlockHeader {
-            version: 1,
-            prev_blockhash: "0000000000000000000000000000000000000000000000000000000000000000"
-                .parse()
-                .unwrap(),
-            merkle_root: "0000000000000000000000000000000000000000000000000000000000000000"
-                .parse()
-                .unwrap(),
-            time: 0,
-            bits: b,
-            nonce: 0,
-        };
-
-        for (bits, expected, hash, core_difficulty) in vectors {
-            let result = difficulty_new(&to_bh(bits));
-            assert_eq!(
-                result, expected,
-                "Block {} difficulty is {} but Core difficulty is {}",
-                hash, result, core_difficulty,
-            );
-        }
-    }
 }