use std::cell::{Cell, RefCell};
use std::collections::HashMap;
use std::convert::TryInto;
use std::fs;
use std::io::{BufRead, BufReader, Read, Write};
#[cfg(feature = "electrum-discovery")]
use std::net::IpAddr;
use std::net::{Shutdown, SocketAddr, TcpListener, TcpStream};
use std::os::unix::fs::FileTypeExt;
use std::os::unix::net::{UnixListener, UnixStream};
use std::path::Path;
use std::sync::atomic::AtomicBool;
use std::sync::mpsc::Sender;
use std::sync::{Arc, Mutex};
use std::thread;

use bitcoin::hashes::sha256d::Hash as Sha256dHash;
use error_chain::ChainedError;
use hex;
use proxy_protocol::{version1, version2, ProxyHeader};
use serde_json::Value;
use sha2::{Digest, Sha256};

#[cfg(not(feature = "liquid"))]
use bitcoin::consensus::encode::serialize;
#[cfg(feature = "liquid")]
use elements::encode::serialize;

use crate::chain::Txid;
use crate::config::{Config, VERSION_STRING};
use crate::electrum::{get_electrum_height, ProtocolVersion};
use crate::errors::*;
use crate::metrics::{Gauge, HistogramOpts, HistogramVec, MetricOpts, Metrics};
use crate::new_index::{Query, Utxo};
use crate::util::electrum_merkle::{get_header_merkle_proof, get_id_from_pos, get_tx_merkle_proof};
use crate::util::{
    create_socket, full_hash, spawn_thread, BlockId, BoolThen, Channel, FullHash, HeaderEntry,
    SyncChannel,
};

const PROTOCOL_VERSION: ProtocolVersion = ProtocolVersion::new(1, 4);
const MAX_HEADERS: usize = 2016;

#[cfg(feature = "electrum-discovery")]
use crate::electrum::{DiscoveryManager, ServerFeatures};

// TODO: Sha256dHash should be a generic hash-container (since script hash is single SHA256)
fn hash_from_value(val: Option<&Value>) -> Result<Sha256dHash> {
    let script_hash = val.chain_err(|| "missing hash")?;
    let script_hash = script_hash.as_str().chain_err(|| "non-string hash")?;
    let script_hash = script_hash.parse().chain_err(|| "non-hex hash")?;
    Ok(script_hash)
}

fn usize_from_value(val: Option<&Value>, name: &str) -> Result<usize> {
    let val = val.chain_err(|| format!("missing {}", name))?;
    let val = val.as_u64().chain_err(|| format!("non-integer {}", name))?;
    Ok(val as usize)
}

fn usize_from_value_or(val: Option<&Value>, name: &str, default: usize) -> Result<usize> {
    if val.is_none() {
        return Ok(default);
    }
    usize_from_value(val, name)
}

fn bool_from_value(val: Option<&Value>, name: &str) -> Result<bool> {
    let val = val.chain_err(|| format!("missing {}", name))?;
    let val = val.as_bool().chain_err(|| format!("not a bool {}", name))?;
    Ok(val)
}

fn bool_from_value_or(val: Option<&Value>, name: &str, default: bool) -> Result<bool> {
    if val.is_none() {
        return Ok(default);
    }
    bool_from_value(val, name)
}

// TODO: implement caching and delta updates
fn get_status_hash(txs: Vec<(Txid, Option<BlockId>)>, query: &Query) -> Option<FullHash> {
    if txs.is_empty() {
        None
    } else {
        let mut hasher = Sha256::new();
        for (txid, blockid) in txs {
            let is_mempool = blockid.is_none();
            let has_unconfirmed_parents = is_mempool
                .and_then(|| Some(query.has_unconfirmed_parents(&txid)))
                .unwrap_or(false);
            let height = get_electrum_height(blockid, has_unconfirmed_parents);
            let part = format!("{}:{}:", txid, height);
            hasher.update(part.as_bytes());
        }
        Some(
            hasher.finalize()[..]
                .try_into()
                .expect("SHA256 size is 32 bytes"),
        )
    }
}

struct Connection {
    proxy_proto_addr: Cell<Option<Option<SocketAddr>>>,
    electrum_proxy_depth: usize,
    // Chain info related
    query: Arc<Query>,
    last_header_entry: Option<HeaderEntry>,
    status_hashes: HashMap<Sha256dHash, Value>, // ScriptHash -> StatusHash
    stats: Arc<Stats>,
    txs_limit: usize,
    // Stream related
    stream: ConnectionStream,
    _arc_stream: Arc<ConnectionStream>, // Needs to be kept alive until drop
    reader: RefCell<Option<BufReader<ConnectionStream>>>,
    // Channel related
    message_chan: SyncChannel<Message>,
    shutdown_replies: crossbeam_channel::Receiver<()>, // For reply select branch
    shutdown_send: crossbeam_channel::Sender<()>,      // For Drop. Kills properly-die thread
    // Discovery related
    #[cfg(feature = "electrum-discovery")]
    discovery: Option<Arc<DiscoveryManager>>,
}

impl Drop for Connection {
    fn drop(&mut self) {
        let _ = self.shutdown_send.send(());
    }
}

impl Connection {
    pub fn new(
        query: Arc<Query>,
        stream: ConnectionStream,
        stats: Arc<Stats>,
        (txs_limit, electrum_proxy_depth): (usize, usize),
        shutdown: SyncChannel<()>,
        #[cfg(feature = "electrum-discovery")] discovery: Option<Arc<DiscoveryManager>>,
    ) -> Connection {
        // Channels
        let (reply_killer, shutdown_replies) = crossbeam_channel::unbounded();
        let shutdown_send = shutdown.sender();

        // Using this Arc to prevent any thread leaks from keeping the stream alive
        let _arc_stream = Arc::new(stream.try_clone().expect("failed to clone TcpStream"));
        let maybe_stream = Arc::downgrade(&_arc_stream);

        spawn_thread("properly-die", move || {
            let _ = shutdown.receiver().map(|c| c.recv());
            let _ = maybe_stream.upgrade().map(|s| s.shutdown(Shutdown::Both));
            let _ = reply_killer.send(());
        });

        let ret = Connection {
            proxy_proto_addr: Cell::new(None),
            electrum_proxy_depth,
            query,
            last_header_entry: None, // disable header subscription for now
            status_hashes: HashMap::new(),
            reader: RefCell::new(Some(BufReader::new(
                stream.try_clone().expect("failed to clone TcpStream"),
            ))),
            stream,
            _arc_stream,
            message_chan: SyncChannel::new(10),
            stats,
            txs_limit,
            shutdown_replies,
            shutdown_send,
            #[cfg(feature = "electrum-discovery")]
            discovery,
        };
        // Wait for first request to find
        ret.get_source_addr();
        ret
    }

    fn blockchain_headers_subscribe(&mut self) -> Result<Value> {
        let entry = self.query.chain().best_header();
        let hex_header = hex::encode(serialize(entry.header()));
        let result = json!({"hex": hex_header, "height": entry.height()});
        self.last_header_entry = Some(entry);
        Ok(result)
    }

    fn server_version(&self) -> Result<Value> {
        Ok(json!([VERSION_STRING.as_str(), PROTOCOL_VERSION]))
    }

    fn server_banner(&self) -> Result<Value> {
        Ok(json!(self.query.config().electrum_banner.clone()))
    }

    #[cfg(feature = "electrum-discovery")]
    fn server_features(&self) -> Result<Value> {
        let discovery = self
            .discovery
            .as_ref()
            .chain_err(|| "discovery is disabled")?;
        Ok(json!(discovery.our_features()))
    }

    fn server_donation_address(&self) -> Result<Value> {
        Ok(Value::Null)
    }

    fn server_peers_subscribe(&self) -> Result<Value> {
        #[cfg(feature = "electrum-discovery")]
        let servers = self
            .discovery
            .as_ref()
            .map_or_else(|| json!([]), |d| json!(d.get_servers()));

        #[cfg(not(feature = "electrum-discovery"))]
        let servers = json!([]);

        Ok(servers)
    }

    #[cfg(feature = "electrum-discovery")]
    fn server_add_peer(&self, params: &[Value]) -> Result<Value> {
        let ip = self
            .stream
            .ip()
            .ok_or(Error::from("Can't add peer with Unix sockets enabled"))?;
        let discovery = self
            .discovery
            .as_ref()
            .chain_err(|| "discovery is disabled")?;

        let features = params
            .first()
            .chain_err(|| "missing features param")?
            .clone();
        let features = serde_json::from_value(features).chain_err(|| "invalid features")?;

        discovery.add_server_request(ip, features)?;
        Ok(json!(true))
    }

    fn mempool_get_fee_histogram(&self) -> Result<Value> {
        Ok(json!(&self.query.mempool().backlog_stats().fee_histogram))
    }

    fn blockchain_block_header(&self, params: &[Value]) -> Result<Value> {
        let height = usize_from_value(params.first(), "height")?;
        let cp_height = usize_from_value_or(params.get(1), "cp_height", 0)?;

        let raw_header_hex: String = self
            .query
            .chain()
            .header_by_height(height)
            .map(|entry| hex::encode(serialize(entry.header())))
            .chain_err(|| "missing header")?;

        if cp_height == 0 {
            return Ok(json!(raw_header_hex));
        }
        let (branch, root) = get_header_merkle_proof(self.query.chain(), height, cp_height)?;

        Ok(json!({
            "header": raw_header_hex,
            "root": root,
            "branch": branch
        }))
    }

    fn blockchain_block_headers(&self, params: &[Value]) -> Result<Value> {
        let start_height = usize_from_value(params.first(), "start_height")?;
        let count = MAX_HEADERS.min(usize_from_value(params.get(1), "count")?);
        let cp_height = usize_from_value_or(params.get(2), "cp_height", 0)?;
        let heights: Vec<usize> = (start_height..(start_height + count)).collect();
        let headers: Vec<String> = heights
            .into_iter()
            .filter_map(|height| {
                self.query
                    .chain()
                    .header_by_height(height)
                    .map(|entry| hex::encode(serialize(entry.header())))
            })
            .collect();

        if count == 0 || cp_height == 0 {
            return Ok(json!({
                "count": headers.len(),
                "hex": headers.join(""),
                "max": MAX_HEADERS,
            }));
        }

        let (branch, root) =
            get_header_merkle_proof(self.query.chain(), start_height + (count - 1), cp_height)?;

        Ok(json!({
            "count": headers.len(),
            "hex": headers.join(""),
            "max": MAX_HEADERS,
            "root": root,
            "branch" : branch,
        }))
    }

    fn blockchain_estimatefee(&self, params: &[Value]) -> Result<Value> {
        let conf_target = usize_from_value(params.first(), "blocks_count")?;
        let fee_rate = self
            .query
            .estimate_fee(conf_target as u16)
            .chain_err(|| format!("cannot estimate fee for {} blocks", conf_target))?;
        // convert from sat/b to BTC/kB, as expected by Electrum clients
        Ok(json!(fee_rate / 100_000f64))
    }

    fn blockchain_relayfee(&self) -> Result<Value> {
        let relayfee = self.query.get_relayfee()?;
        // convert from sat/b to BTC/kB, as expected by Electrum clients
        Ok(json!(relayfee / 100_000f64))
    }

    fn blockchain_scripthash_subscribe(&mut self, params: &[Value]) -> Result<Value> {
        let script_hash = hash_from_value(params.first()).chain_err(|| "bad script_hash")?;

        let history_txids = get_history(&self.query, &script_hash[..], self.txs_limit)?;
        let status_hash = get_status_hash(history_txids, &self.query)
            .map_or(Value::Null, |h| json!(hex::encode(full_hash(&h[..]))));

        if self
            .status_hashes
            .insert(script_hash, status_hash.clone())
            .is_none()
        {
            self.stats.subscriptions.inc();
        }
        Ok(status_hash)
    }

    #[cfg(not(feature = "liquid"))]
    fn blockchain_scripthash_get_balance(&self, params: &[Value]) -> Result<Value> {
        let script_hash = hash_from_value(params.first()).chain_err(|| "bad script_hash")?;
        let (chain_stats, mempool_stats) = self.query.stats(&script_hash[..]);

        Ok(json!({
            "confirmed": chain_stats.funded_txo_sum - chain_stats.spent_txo_sum,
            "unconfirmed": mempool_stats.funded_txo_sum as i64 - mempool_stats.spent_txo_sum as i64,
        }))
    }

    fn blockchain_scripthash_get_history(&self, params: &[Value]) -> Result<Value> {
        let script_hash = hash_from_value(params.first()).chain_err(|| "bad script_hash")?;
        let history_txids = get_history(&self.query, &script_hash[..], self.txs_limit)?;

        Ok(json!(history_txids
            .into_iter()
            .map(|(txid, blockid)| {
                let is_mempool = blockid.is_none();
                let fee = is_mempool.and_then(|| self.query.get_mempool_tx_fee(&txid));
                let has_unconfirmed_parents = is_mempool
                    .and_then(|| Some(self.query.has_unconfirmed_parents(&txid)))
                    .unwrap_or(false);
                let height = get_electrum_height(blockid, has_unconfirmed_parents);
                GetHistoryResult { txid, height, fee }
            })
            .collect::<Vec<_>>()))
    }

    fn blockchain_scripthash_listunspent(&self, params: &[Value]) -> Result<Value> {
        let script_hash = hash_from_value(params.first()).chain_err(|| "bad script_hash")?;
        let utxos = self.query.utxo(&script_hash[..])?;

        let to_json = |utxo: Utxo| {
            let json = json!({
                "height": utxo.confirmed.map_or(0, |b| b.height),
                "tx_pos": utxo.vout,
                "tx_hash": utxo.txid,
                "value": utxo.value,
            });

            #[cfg(feature = "liquid")]
            let json = {
                let mut json = json;
                json["asset"] = json!(utxo.asset);
                json["nonce"] = json!(utxo.nonce);
                json
            };

            json
        };

        Ok(json!(Value::Array(
            utxos.into_iter().map(to_json).collect()
        )))
    }

    fn blockchain_transaction_broadcast(&self, params: &[Value]) -> Result<Value> {
        let tx = params.first().chain_err(|| "missing tx")?;
        let tx = tx.as_str().chain_err(|| "non-string tx")?.to_string();
        let txid = self.query.broadcast_raw(&tx)?;
        if let Err(e) = self.message_chan.sender().try_send(Message::PeriodicUpdate) {
            warn!(
                "[{}] failed to issue PeriodicUpdate after broadcast: {}",
                self.get_source_addr_str(),
                e
            );
        }
        Ok(json!(txid))
    }

    fn blockchain_transaction_get(&self, params: &[Value]) -> Result<Value> {
        let tx_hash = Txid::from(hash_from_value(params.first()).chain_err(|| "bad tx_hash")?);
        let verbose = match params.get(1) {
            Some(value) => value.as_bool().chain_err(|| "non-bool verbose value")?,
            None => false,
        };

        // FIXME: implement verbose support
        if verbose {
            bail!("verbose transactions are currently unsupported");
        }

        let tx = self
            .query
            .lookup_raw_txn(&tx_hash)
            .chain_err(|| "missing transaction")?;
        Ok(json!(hex::encode(tx)))
    }

    fn blockchain_transaction_get_merkle(&self, params: &[Value]) -> Result<Value> {
        let txid = Txid::from(hash_from_value(params.first()).chain_err(|| "bad tx_hash")?);
        let height = usize_from_value(params.get(1), "height")?;
        let blockid = self
            .query
            .chain()
            .tx_confirming_block(&txid)
            .ok_or("tx not found or is unconfirmed")?;
        if blockid.height != height {
            bail!("invalid confirmation height provided");
        }
        let (merkle, pos) = get_tx_merkle_proof(self.query.chain(), &txid, &blockid.hash)
            .chain_err(|| "cannot create merkle proof")?;
        Ok(json!({
                "block_height": blockid.height,
                "merkle": merkle,
                "pos": pos}))
    }

    fn blockchain_transaction_id_from_pos(&self, params: &[Value]) -> Result<Value> {
        let height = usize_from_value(params.first(), "height")?;
        let tx_pos = usize_from_value(params.get(1), "tx_pos")?;
        let want_merkle = bool_from_value_or(params.get(2), "merkle", false)?;

        let (txid, merkle) = get_id_from_pos(self.query.chain(), height, tx_pos, want_merkle)?;

        if !want_merkle {
            return Ok(json!(txid));
        }

        Ok(json!({
            "tx_hash": txid,
            "merkle" : merkle}))
    }

    fn handle_command(&mut self, method: &str, params: &[Value], id: &Value) -> Result<Value> {
        let timer = self
            .stats
            .latency
            .with_label_values(&[method])
            .start_timer();
        let result = match method {
            "blockchain.block.header" => self.blockchain_block_header(params),
            "blockchain.block.headers" => self.blockchain_block_headers(params),
            "blockchain.estimatefee" => self.blockchain_estimatefee(params),
            "blockchain.headers.subscribe" => self.blockchain_headers_subscribe(),
            "blockchain.relayfee" => self.blockchain_relayfee(),
            #[cfg(not(feature = "liquid"))]
            "blockchain.scripthash.get_balance" => self.blockchain_scripthash_get_balance(params),
            "blockchain.scripthash.get_history" => self.blockchain_scripthash_get_history(params),
            "blockchain.scripthash.listunspent" => self.blockchain_scripthash_listunspent(params),
            "blockchain.scripthash.subscribe" => self.blockchain_scripthash_subscribe(params),
            "blockchain.transaction.broadcast" => self.blockchain_transaction_broadcast(params),
            "blockchain.transaction.get" => self.blockchain_transaction_get(params),
            "blockchain.transaction.get_merkle" => self.blockchain_transaction_get_merkle(params),
            "blockchain.transaction.id_from_pos" => self.blockchain_transaction_id_from_pos(params),
            "mempool.get_fee_histogram" => self.mempool_get_fee_histogram(),
            "server.banner" => self.server_banner(),
            "server.donation_address" => self.server_donation_address(),
            "server.peers.subscribe" => self.server_peers_subscribe(),
            "server.ping" => Ok(Value::Null),
            "server.version" => self.server_version(),

            #[cfg(feature = "electrum-discovery")]
            "server.features" => self.server_features(),
            #[cfg(feature = "electrum-discovery")]
            "server.add_peer" => self.server_add_peer(params),

            &_ => bail!("unknown method {} {:?}", method, params),
        };
        timer.observe_duration();
        // TODO: return application errors should be sent to the client
        Ok(match result {
            Ok(result) => json!({"jsonrpc": "2.0", "id": id, "result": result}),
            Err(e) => {
                warn!(
                    "[{}] rpc #{} {} {:?} failed: {}",
                    self.get_source_addr_str(),
                    id,
                    method,
                    params,
                    e.display_chain()
                );
                json!({"jsonrpc": "2.0", "id": id, "error": format!("{}", e)})
            }
        })
    }

    fn update_subscriptions(&mut self) -> Result<Vec<Value>> {
        let timer = self
            .stats
            .latency
            .with_label_values(&["periodic_update"])
            .start_timer();
        let mut result = vec![];
        if let Some(ref mut last_entry) = self.last_header_entry {
            let entry = self.query.chain().best_header();
            if *last_entry != entry {
                *last_entry = entry;
                let hex_header = hex::encode(serialize(last_entry.header()));
                let header = json!({"hex": hex_header, "height": last_entry.height()});
                result.push(json!({
                    "jsonrpc": "2.0",
                    "method": "blockchain.headers.subscribe",
                    "params": [header]}));
            }
        }
        for (script_hash, status_hash) in self.status_hashes.iter_mut() {
            let history_txids = get_history(&self.query, &script_hash[..], self.txs_limit)?;
            let new_status_hash = get_status_hash(history_txids, &self.query)
                .map_or(Value::Null, |h| json!(hex::encode(full_hash(&h[..]))));
            if new_status_hash == *status_hash {
                continue;
            }
            result.push(json!({
                "jsonrpc": "2.0",
                "method": "blockchain.scripthash.subscribe",
                "params": [script_hash, new_status_hash]}));
            *status_hash = new_status_hash;
        }
        timer.observe_duration();
        Ok(result)
    }

    fn send_values(&mut self, values: &[Value]) -> Result<()> {
        for value in values {
            let line = value.to_string() + "\n";
            self.stream
                .write_all(line.as_bytes())
                .chain_err(|| format!("failed to send {}", value))?;
        }
        Ok(())
    }

<<<<<<< HEAD
    fn get_source_addr_str(&self) -> String {
        self.get_source_addr()
            .map(|s| s.to_string())
            .unwrap_or_else(|| self.stream.addr_string())
    }

    /// This will only check the PROXY protocol once
    /// and store the result in the first Option.
    /// Some(None) means "we checked, but there was no address"
    /// The inner option is returned as a Copy.
    fn get_source_addr(&self) -> Option<SocketAddr> {
        // Option<SocketAddr> is Copy
        if let Some(v) = self.proxy_proto_addr.get() {
            v
        } else {
            let v = self
                .reader
                .borrow_mut()
                .as_mut()
                .and_then(|r| r.fill_buf().ok())
                .and_then(|mut available| {
                    parse_proxy_headers(&mut available, self.electrum_proxy_depth).0
                })
                .map(|addr| {
                    trace!("RPC Received PROXY Protocol address: {}", addr);
                    addr
                });
            self.proxy_proto_addr.set(Some(v));
            v
        }
    }

    fn handle_replies(&mut self) -> Result<()> {
        let empty_params = json!([]);
        let addr_str = self.get_source_addr_str();
=======
    fn handle_replies(&mut self, shutdown: crossbeam_channel::Receiver<()>) -> Result<()> {
>>>>>>> 583d9e94
        loop {
            crossbeam_channel::select! {
                recv(self.message_chan.receiver().chain_err(|| format!("[{addr_str}] channel closed"))?) -> msg => {
                    let msg = msg.chain_err(|| format!("[{addr_str}] channel closed"))?;
                    trace!("RPC [{addr_str}] {:?}", msg);
                    match msg {
<<<<<<< HEAD
                        Message::Request(cmd) => {
                            let reply = match (
                                cmd.get("method"),
                                cmd.get("params").unwrap_or(&empty_params),
                                cmd.get("id"),
                            ) {
                                (Some(Value::String(method)), Value::Array(params), Some(id)) => {
                                    self.handle_command(method, params, id)?
                                }
                                _ => bail!("[{addr_str}] invalid command: {}", cmd),
                            };
                            self.send_values(&[reply])?
=======
                        Message::Request(line) => {
                            let result = self.handle_line(&line);
                            self.send_values(&[result])?
>>>>>>> 583d9e94
                        }
                        Message::PeriodicUpdate => {
                            let values = self
                                .update_subscriptions()
                                .chain_err(|| format!("[{addr_str}] failed to update subscriptions"))?;
                            self.send_values(&values)?
                        }
                        Message::Done => {
                            self.message_chan.close();
                            return Ok(());
                        }
                    }
                }
                recv(self.shutdown_replies) -> _ => {
                    self.message_chan.close();
                    return Ok(());
                }
            }
        }
    }

    #[inline]
    fn handle_line(&mut self, line: &String) -> Value {
        if let Ok(json_value) = from_str(line) {
            match json_value {
                Value::Array(mut arr) => {
                    for cmd in &mut arr {
                        // Replace each cmd with its response in-memory.
                        *cmd = self.handle_value(cmd);
                    }
                    Value::Array(arr)
                }
                cmd => self.handle_value(&cmd),
            }
        } else {
            // serde_json was unable to parse
            invalid_json_rpc(line)
        }
    }

    #[inline]
    fn handle_value(&mut self, value: &Value) -> Value {
        match (
            value.get("method"),
            value.get("params").unwrap_or(&json!([])),
            value.get("id"),
        ) {
            (Some(Value::String(method)), Value::Array(params), Some(id)) => self
                .handle_command(method, params, id)
                .unwrap_or_else(|err| {
                    json!({
                        "error": {
                            "code": 1,
                            "message": format!("{method} RPC error: {err}")
                        },
                        "id": id,
                        "jsonrpc": "2.0"
                    })
                }),
            _ => invalid_json_rpc(value),
        }
    }

    fn handle_requests(
        mut reader: BufReader<ConnectionStream>,
        tx: &crossbeam_channel::Sender<Message>,
        addr_str: &str,
    ) -> Result<()> {
        loop {
            let mut recv_data = Vec::<u8>::new();
            match read_until(&mut reader, b'\n', &mut recv_data) {
                Ok(bytes) => trace!("[{addr_str}] Read {bytes} bytes from connection"),
                Err(e) => bail!("[{addr_str}] Failed to read: {}", e),
            }
            if recv_data.is_empty() {
                return Ok(());
            } else {
                if recv_data.starts_with(&[22, 3, 1]) {
                    // (very) naive SSL handshake detection
                    bail!(
                        "[{addr_str}] invalid request - maybe SSL-encrypted data?: {:?}",
                        recv_data
                    )
                }
                match serde_json::from_slice(&recv_data) {
                    Ok(req) => tx
                        .send(Message::Request(req))
                        .chain_err(|| format!("[{}] channel closed", addr_str))?,
                    Err(err) => {
                        let _ = tx.send(Message::Done);
                        bail!("[{}] invalid UTF8: {}", addr_str, err)
                    }
                }
            }
        }
    }

    pub fn run(mut self) {
        self.stats.clients.inc();
        let reader = self.reader.take().unwrap();
        let tx = self.message_chan.sender();

        let rpc_addr = self.get_source_addr();
        let addr_str = self.get_source_addr_str();
        let shutdown_send = self.shutdown_send.clone();
        let child = spawn_thread("reader", move || {
            let addr_str = rpc_addr
                .map(|a| a.to_string())
                .unwrap_or_else(|| reader.get_ref().addr_string());
            let result =
                std::panic::catch_unwind(|| Connection::handle_requests(reader, &tx, &addr_str))
                    .unwrap_or_else(|e| {
                        Err(format!(
                            "[{}] RPC Panic in request handler: {}",
                            addr_str,
                            parse_panic_error(&e)
                        )
                        .into())
                    });
            // This shuts down the other graceful shutdown thread,
            // which also shuts down the handle_replies loop
            // regardless of panic, Err, or Ok
            let _ = shutdown_send.send(());
            result
        });
        if let Err(e) = self.handle_replies() {
            error!(
                "[{}] connection handling failed: {}",
                addr_str,
                e.display_chain().to_string()
            );
        }
        self.stats.clients.dec();
        self.stats
            .subscriptions
            .sub(self.status_hashes.len() as i64);

        debug!("[{}] shutting down connection", addr_str);
        let _ = self.stream.shutdown(Shutdown::Both);
        self.message_chan.close();
        if let Err(err) = child.join().expect("receiver can't panic") {
            error!("[{}] receiver failed: {}", addr_str, err);
        }
    }
}

#[inline]
fn invalid_json_rpc(input: impl core::fmt::Display) -> Value {
    json!({
        "error": {
            "code": -32600,
            "message": format!("invalid request: {input}")
        },
        "id": null,
        "jsonrpc": "2.0"
    })
}

fn get_history(
    query: &Query,
    scripthash: &[u8],
    txs_limit: usize,
) -> Result<Vec<(Txid, Option<BlockId>)>> {
    // to avoid silently trunacting history entries, ask for one extra more than the limit and fail if it exists
    let history_txids = query.history_txids(scripthash, txs_limit + 1);
    ensure!(
        history_txids.len() <= txs_limit,
        ErrorKind::TooManyTxs(txs_limit)
    );
    Ok(history_txids)
}

#[derive(Serialize, Debug)]
struct GetHistoryResult {
    #[serde(rename = "tx_hash")]
    txid: Txid,
    height: isize,
    #[serde(skip_serializing_if = "Option::is_none")]
    fee: Option<u64>,
}

#[derive(Debug)]
pub enum Message {
    Request(Value),
    PeriodicUpdate,
    Done,
}

pub enum Notification {
    Periodic,
    Exit,
}

pub struct RPC {
    notification: Sender<Notification>,
    server: Option<thread::JoinHandle<()>>, // so we can join the server while dropping this ojbect
}

struct Stats {
    latency: HistogramVec,
    clients: Gauge,
    subscriptions: Gauge,
}

impl RPC {
    fn start_notifier(
        notification: Channel<Notification>,
        senders: Arc<Mutex<Vec<crossbeam_channel::Sender<Message>>>>,
        acceptor: Sender<Option<ConnectionStream>>,
        acceptor_shutdown: Sender<()>,
    ) {
        spawn_thread("notification", move || {
            for msg in notification.receiver().iter() {
                let mut senders = senders.lock().unwrap();
                match msg {
                    Notification::Periodic => {
                        for sender in senders.split_off(0) {
                            if let Err(crossbeam_channel::TrySendError::Disconnected(_)) =
                                sender.try_send(Message::PeriodicUpdate)
                            {
                                continue;
                            }
                            senders.push(sender);
                        }
                    }
                    Notification::Exit => {
                        acceptor_shutdown.send(()).unwrap(); // Stop the acceptor itself
                        acceptor.send(None).unwrap(); // mark acceptor as done
                        break;
                    }
                }
            }
        });
    }

    fn start_acceptor(
        config: Arc<Config>,
        shutdown_channel: Channel<()>,
    ) -> Channel<Option<ConnectionStream>> {
        let chan = Channel::unbounded();
        let acceptor = chan.sender();
        spawn_thread("acceptor", move || {
            let addr = config.electrum_rpc_addr;
            let listener = if let Some(path) = config.rpc_socket_file.as_ref() {
                // We can leak this Path because we know that this function is only
                // called once on startup.
                let path: &'static Path = Box::leak(path.clone().into_boxed_path());

                ConnectionListener::new_unix(path)
            } else {
                ConnectionListener::new_tcp(&addr)
            };
            listener.run(acceptor, shutdown_channel);
        });
        chan
    }

    pub fn start(config: Arc<Config>, query: Arc<Query>, metrics: &Metrics) -> RPC {
        let stats = Arc::new(Stats {
            latency: metrics.histogram_vec(
                HistogramOpts::new("electrum_rpc", "Electrum RPC latency (seconds)"),
                &["method"],
            ),
            clients: metrics.gauge(MetricOpts::new("electrum_clients", "# of Electrum clients")),
            subscriptions: metrics.gauge(MetricOpts::new(
                "electrum_subscriptions",
                "# of Electrum subscriptions",
            )),
        });
        stats.clients.set(0);
        stats.subscriptions.set(0);

        let notification = Channel::unbounded();

        // Discovery is enabled when electrum-public-hosts is set
        #[cfg(feature = "electrum-discovery")]
        let discovery = config.electrum_public_hosts.clone().map(|hosts| {
            use crate::chain::genesis_hash;
            let features = ServerFeatures {
                hosts,
                server_version: VERSION_STRING.clone(),
                genesis_hash: genesis_hash(config.network_type),
                protocol_min: PROTOCOL_VERSION,
                protocol_max: PROTOCOL_VERSION,
                hash_function: "sha256".into(),
                pruning: None,
            };
            let discovery = Arc::new(DiscoveryManager::new(
                config.network_type,
                features,
                PROTOCOL_VERSION,
                config.electrum_announce,
                config.tor_proxy,
            ));
            DiscoveryManager::spawn_jobs_thread(Arc::clone(&discovery));
            discovery
        });

        let txs_limit = config.electrum_txs_limit;
        let electrum_proxy_depth = config.electrum_proxy_depth;

        RPC {
            notification: notification.sender(),
            server: Some(spawn_thread("rpc", move || {
                let senders =
                    Arc::new(Mutex::new(Vec::<crossbeam_channel::Sender<Message>>::new()));

                let acceptor_shutdown = Channel::unbounded();
                let acceptor_shutdown_sender = acceptor_shutdown.sender();
                let acceptor = RPC::start_acceptor(config, acceptor_shutdown);
                RPC::start_notifier(
                    notification,
                    senders.clone(),
                    acceptor.sender(),
                    acceptor_shutdown_sender,
                );

                let mut threads = HashMap::new();
                let (garbage_sender, garbage_receiver) = crossbeam_channel::unbounded();

                while let Some(stream) = acceptor.receiver().recv().unwrap() {
                    // explicitely scope the shadowed variables for the new thread
                    let query = Arc::clone(&query);
                    let senders = Arc::clone(&senders);
                    let stats = Arc::clone(&stats);
                    let garbage_sender = garbage_sender.clone();

                    // Kill the peers properly
                    let shutdown_channel = SyncChannel::new(1);
                    let shutdown_sender = shutdown_channel.sender();

                    #[cfg(feature = "electrum-discovery")]
                    let discovery = discovery.clone();

                    let spawned = spawn_thread("peer", move || {
                        let shutdown_sender = shutdown_channel.sender();
                        info!("connected peer. waiting for first request...");
                        let conn = Connection::new(
                            query,
                            stream,
                            stats,
                            (txs_limit, electrum_proxy_depth),
                            shutdown_channel,
                            #[cfg(feature = "electrum-discovery")]
                            discovery,
                        );
                        let addr = conn.get_source_addr_str();
                        info!("[{}] connected peer", addr);
                        senders.lock().unwrap().push(conn.message_chan.sender());
                        conn.run();
                        info!("[{}] disconnected peer", addr);
                        let _ = shutdown_sender.send(());
                        let _ = garbage_sender.send(std::thread::current().id());
                    });

                    trace!("spawned {:?}", spawned.thread().id());
                    threads.insert(spawned.thread().id(), (spawned, shutdown_sender));
                    while let Ok(id) = garbage_receiver.try_recv() {
                        if let Some((thread, killer)) = threads.remove(&id) {
                            trace!("joining {:?}", id);
                            let _ = killer.send(());
                            if let Err(error) = thread.join() {
                                error!("failed to join {:?}: {:?}", id, error);
                            }
                        }
                    }
                }
                // Drop these
                drop(acceptor);
                drop(garbage_receiver);

                trace!("closing {} RPC connections", senders.lock().unwrap().len());
                for sender in senders.lock().unwrap().iter() {
                    let _ = sender.try_send(Message::Done);
                }

                for (id, (thread, killer)) in threads {
                    trace!("joining {:?}", id);
                    let _ = killer.send(());
                    if let Err(error) = thread.join() {
                        error!("failed to join {:?}: {:?}", id, error);
                    }
                }

                trace!("RPC connections are closed");
            })),
        }
    }

    pub fn notify(&self) {
        self.notification.send(Notification::Periodic).unwrap();
    }
}

impl Drop for RPC {
    fn drop(&mut self) {
        trace!("stop accepting new RPCs");
        self.notification.send(Notification::Exit).unwrap();
        if let Some(handle) = self.server.take() {
            handle.join().unwrap();
        }
        trace!("RPC server is stopped");
        crate::util::with_spawned_threads(|threads| {
            trace!("Threads after dropping RPC: {:?}", threads);
        });
    }
}

enum ConnectionListener {
    Tcp(TcpListener),
    Unix(UnixListener, &'static Path),
}

impl ConnectionListener {
    fn new_tcp(addr: &SocketAddr) -> Self {
        let socket = create_socket(addr);
        socket.listen(511).expect("setting backlog failed");
        socket
            .set_nonblocking(false)
            .expect("cannot set nonblocking to false");
        info!("Electrum RPC server running on {}", addr);
        Self::Tcp(TcpListener::from(socket))
    }

    /// This takes a static reference to a Path in order to
    /// make shallow clones of UnixStreams much cheaper.
    /// Since this type will only usually be instanciated 1 time
    /// it should be acceptable to just leak the PathBuf.
    /// Do not leak values if you call this an unknown number of
    /// times throughout the program.
    fn new_unix(path: &'static Path) -> Self {
        if let Ok(meta) = fs::metadata(path) {
            // Cleanup socket file left by previous execution
            if meta.file_type().is_socket() {
                fs::remove_file(path).ok();
            }
        }

        let socket = std::os::unix::net::UnixListener::bind(path)
            .expect("cannnot bind to unix socket for RPC");
        socket
            .set_nonblocking(false)
            .expect("cannot set nonblocking to false");
        info!(
            "Electrum RPC server running on unix socket {}",
            path.display()
        );
        Self::Unix(socket, path)
    }

    fn run(&self, acceptor: Sender<Option<ConnectionStream>>, shutdown_channel: Channel<()>) {
        let shutdown_bool = Arc::new(AtomicBool::new(false));

        {
            let shutdown_bool = Arc::clone(&shutdown_bool);
            crate::util::spawn_thread(
                "shutdown-acceptor",
                self.create_shutdown_job(shutdown_channel, shutdown_bool),
            );
        }

        loop {
            let stream = self.accept().expect("accept failed");

            if shutdown_bool.load(std::sync::atomic::Ordering::Acquire) {
                break;
            }

            stream
                .set_nonblocking(false)
                .expect("failed to set connection as blocking");
            acceptor.send(Some(stream)).expect("send failed");
        }
    }

    fn accept(&self) -> std::result::Result<ConnectionStream, std::io::Error> {
        match self {
            Self::Tcp(c) => c.accept().map(|(l, r)| ConnectionStream::Tcp(l, r)),
            Self::Unix(c, p) => c.accept().map(|(l, r)| ConnectionStream::Unix(l, r, p)),
        }
    }

    fn create_shutdown_job(
        &self,
        shutdown_channel: Channel<()>,
        shutdown_bool: Arc<AtomicBool>,
    ) -> Box<dyn FnOnce() + Send + 'static> {
        match self {
            ConnectionListener::Tcp(c) => {
                let local_addr = c.local_addr().unwrap();
                Box::new(move || {
                    // Block until shutdown is sent.
                    let _ = shutdown_channel.receiver().recv();
                    // Store the bool so after the next accept it will break the loop
                    shutdown_bool.store(true, std::sync::atomic::Ordering::Release);
                    // Connect to the socket to cause it to unblock
                    let _ = TcpStream::connect(local_addr);
                })
            }
            ConnectionListener::Unix(_, p) => {
                let path = *p;
                Box::new(move || {
                    // Block until shutdown is sent.
                    let _ = shutdown_channel.receiver().recv();
                    // Store the bool so after the next accept it will break the loop
                    shutdown_bool.store(true, std::sync::atomic::Ordering::Release);
                    // Connect to the socket to cause it to unblock
                    let _ = UnixStream::connect(path);
                })
            }
        }
    }
}

enum ConnectionStream {
    Tcp(TcpStream, std::net::SocketAddr),
    Unix(UnixStream, std::os::unix::net::SocketAddr, &'static Path),
}

impl ConnectionStream {
    fn addr_string(&self) -> String {
        match self {
            ConnectionStream::Tcp(_, a) => format!("{a}"),
            ConnectionStream::Unix(_, _, _) => "(Unix socket)".to_string(),
        }
    }

    fn try_clone(&self) -> std::io::Result<Self> {
        Ok(match self {
            ConnectionStream::Tcp(s, a) => ConnectionStream::Tcp(s.try_clone()?, *a),
            ConnectionStream::Unix(s, a, p) => ConnectionStream::Unix(s.try_clone()?, a.clone(), p),
        })
    }

    fn shutdown(&self, how: Shutdown) -> std::io::Result<()> {
        match self {
            ConnectionStream::Tcp(s, _) => s.shutdown(how),
            ConnectionStream::Unix(s, _, _) => s.shutdown(how),
        }
    }

    fn set_nonblocking(&self, nonblocking: bool) -> std::io::Result<()> {
        match self {
            ConnectionStream::Tcp(s, _) => s.set_nonblocking(nonblocking),
            ConnectionStream::Unix(s, _, _) => s.set_nonblocking(nonblocking),
        }
    }

    #[cfg(feature = "electrum-discovery")]
    fn ip(&self) -> Option<IpAddr> {
        match self {
            ConnectionStream::Tcp(_, a) => Some(a.ip()),
            ConnectionStream::Unix(_, _, _) => None,
        }
    }
}

impl Write for ConnectionStream {
    fn write(&mut self, buf: &[u8]) -> std::io::Result<usize> {
        match self {
            ConnectionStream::Tcp(s, _) => s.write(buf),
            ConnectionStream::Unix(s, _, _) => s.write(buf),
        }
    }

    fn flush(&mut self) -> std::io::Result<()> {
        match self {
            ConnectionStream::Tcp(s, _) => s.flush(),
            ConnectionStream::Unix(s, _, _) => s.flush(),
        }
    }
}

impl Read for ConnectionStream {
    fn read(&mut self, buf: &mut [u8]) -> std::io::Result<usize> {
        match self {
            ConnectionStream::Tcp(s, _) => s.read(buf),
            ConnectionStream::Unix(s, _, _) => s.read(buf),
        }
    }
}

/// This is a slightly modified version of read_until from standard library BufRead trait.
/// After every read we check if there's a PROXY protocol header at the beginning of the read.
fn read_until(r: &mut impl BufRead, delim: u8, buf: &mut Vec<u8>) -> std::io::Result<usize> {
    let mut read = 0;
    let mut carry_over_arr = [0_u8; 256];
    let mut carrying_over = 0;
    loop {
        let (done, used) = {
            let mut available = match r.fill_buf() {
                Ok(n) => n,
                Err(ref e) if e.kind() == std::io::ErrorKind::Interrupted => continue,
                Err(e) => return Err(e),
            };

            // If carry over, try to parse PROXY headers.
            let (carry_skipped_count, exit_error) = if carrying_over > 0 {
                process_carry_over(&mut carrying_over, &mut carry_over_arr, &mut available)
            } else {
                (0, false)
            };
            // Rare edge case. If we carry over a proxy parse and it still errors
            // It is most likely an unknown format
            if exit_error {
                return Err(std::io::Error::from(std::io::ErrorKind::UnexpectedEof));
            }

            // Try parsing PROXY headers after every read.
            let (_, skipped_count, exit_error) = parse_proxy_headers(&mut available, 0);
            let skipped_count = carry_skipped_count + skipped_count;

            match (memchr::memchr(delim, available), exit_error) {
                (Some(i), false) => {
                    buf.extend_from_slice(&available[..=i]);
                    (true, i + 1 + skipped_count)
                }
                (None, _) | (_, true) => {
                    // Added: carry over
                    insert_carry_over(&mut carrying_over, &mut carry_over_arr, available);

                    if !exit_error {
                        buf.extend_from_slice(available);
                    }

                    (false, available.len() + skipped_count)
                }
            }
        };
        r.consume(used);
        read += used;
        if done || used == 0 {
            return Ok(read);
        }
    }
}

fn proxy_header_to_source_socket_addr(p_header: ProxyHeader) -> Option<SocketAddr> {
    match p_header {
        ProxyHeader::Version1 {
            addresses: version1::ProxyAddresses::Ipv4 { source, .. },
        } => Some(SocketAddr::V4(source)),
        ProxyHeader::Version1 {
            addresses: version1::ProxyAddresses::Ipv6 { source, .. },
        } => Some(SocketAddr::V6(source)),
        ProxyHeader::Version2 {
            addresses: version2::ProxyAddresses::Ipv4 { source, .. },
            ..
        } => Some(SocketAddr::V4(source)),
        ProxyHeader::Version2 {
            addresses: version2::ProxyAddresses::Ipv6 { source, .. },
            ..
        } => Some(SocketAddr::V6(source)),
        _ => None,
    }
}

fn parse_proxy_headers(
    buf: &mut &[u8],
    electrum_proxy_depth: usize,
) -> (Option<SocketAddr>, usize, bool) {
    trace!("Starting parse PROXY headers: {:?}", buf.get(..12));
    let mut addr = None;
    let mut current_header_index = 0;
    let before_len = buf.len();
    // Save the original state of the buf
    let mut original_buf = *buf;
    let mut error_exit = false;
    // The last header is the outer-most proxy
    // Warning do not early return. ONLY break the loop.
    loop {
        let p_header = match proxy_protocol::parse(buf) {
            Ok(h) => h,
            // NotProxyHeader definitely does not move the buf pointer.
            Err(proxy_protocol::ParseError::NotProxyHeader) => break,
            // This can move the buf cursor forward
            // and will most likely end in an error higher in the call stack
            // This means "PROXY protocol was used, but it was in an unknown format"
            // (Maybe someday if nginx/etc. uses a new version of the protocol
            // and we don't update the dependency to a version that handles the new
            // version, it might break.)
            // OR it could mean a PROXY header fell on the BufReader buffer boundary.
            Err(_) => {
                // This is the buf state before this error returned.
                // This match arm will modify buf past the version bytes
                // and stop in a state pointing to the middle of a broken header.
                // We return the buf state to the beginning of the previous version bytes.
                *buf = original_buf;
                error_exit = true;
                break;
            }
        };
        // After each successful header parse, save the new buf state.
        original_buf = *buf;
        trace!("Parsed PROXY protocol header: {:?}", p_header);
        // Increment from 0 to 1 before the first check
        current_header_index += 1;
        // 0 should always continue
        // 1 should only get the 1st header's IP address etc.
        if current_header_index != electrum_proxy_depth {
            continue;
        }
        // The address is only attempted to be
        // parsed when the 1 based index is equal
        addr = proxy_header_to_source_socket_addr(p_header);
    }
    (addr, before_len - buf.len(), error_exit)
}

fn parse_panic_error(e: &(dyn std::any::Any + Send)) -> &str {
    if let Some(s) = e.downcast_ref::<&str>() {
        s
    } else if let Some(s) = e.downcast_ref::<String>() {
        s
    } else {
        "Unknown panic"
    }
}

/// The goal of this function is to take the carried over bytes from the last loop
/// and connect them with the first bytes of the next read, then check if it's a header.
/// This is to prevent headers from straddling the BufReader's buffer end.
/// A simple static array should be quick and easy.
fn process_carry_over(
    carrying_over: &mut usize,
    carry_over: &mut [u8],
    available: &mut &[u8],
) -> (usize, bool) {
    // Step 0: Copy as much from available into carry_over to try and parse
    // How much space do we have left in the array?
    let empty_space = carry_over.len() - *carrying_over;
    // How many bytes should we copy over?
    let copy_bytes = available.len().min(empty_space);
    // Copy over the bytes to join with the carried over bytes
    carry_over[*carrying_over..*carrying_over + copy_bytes]
        .copy_from_slice(&available[..copy_bytes]);

    // Step 1: Figure out if it was a proxy header or not.
    #[allow(clippy::redundant_slicing)]
    let mut cursor = &carry_over[..];
    let (_, skipped_count, exit_error) = parse_proxy_headers(&mut cursor, 0);

    // Step 2: Figure out how much we need to skip available forward
    let skip_count = skipped_count.saturating_sub(*carrying_over);

    // Step 3: Move the available cursor
    *available = &available[skip_count..];
    // Step 4: Reset carrying over (writing 0s to the array is unnecessary)
    *carrying_over = 0;

    // Return the skip count so we can call consume later
    (skip_count, exit_error)
}

/// Insert the carry over
fn insert_carry_over(carrying_over: &mut usize, carry_over_arr: &mut [u8], available: &[u8]) {
    *carrying_over = available.len().min(carry_over_arr.len());
    carry_over_arr[..*carrying_over].copy_from_slice(&available[..*carrying_over]);
}

#[cfg(test)]
mod tests {
    use super::*;

    #[test]
    fn test_read_until() {
        // len 48
        let v1 = "PROXY TCP6 ab:ce:ef:01:23:45:67:89 ::1 0 65535\r\n"
            .as_bytes()
            .to_vec();
        // len 31
        let v2 =
            hex::decode("0d0a0d0a000d0a515549540a2111000f7f000001c0a80001ffff0101450000").unwrap();
        let simple_json = "{}\n".as_bytes().to_vec();
        // len 26
        let larger_json = r#"{"id":2,"name":"electrs"}\n"#.as_bytes().to_vec();

        let vectors: Vec<(Vec<u8>, usize, &[u8], std::result::Result<usize, String>)> = vec![
            // Simple JSON with LF
            (simple_json.clone(), 3, &simple_json, Ok(3)),
            // Simple JSON with LF + PROXY v1
            (
                [v1.clone(), simple_json.clone()].concat(),
                51,
                &simple_json,
                Ok(51),
            ),
            // Simple JSON with LF + PROXY v2
            (
                [v2.clone(), simple_json.clone()].concat(),
                34,
                &simple_json,
                Ok(34),
            ),
            // Simple JSON with LF + two layers of proxy
            (
                [v1.clone(), v2.clone(), simple_json.clone()].concat(),
                82,
                &simple_json,
                Ok(82),
            ),
            // Simple JSON that goes over the buffer boundary
            (
                larger_json.clone(),
                2, // capacity
                &larger_json,
                Ok(27),
            ),
            // Simple JSON with LF + two layers of proxy
            (
                [v1.clone(), v2.clone(), simple_json.clone()].concat(),
                45, // 3 bytes before v1 header ends
                &simple_json,
                Ok(82),
            ),
            // Simple JSON with LF + two layers of proxy
            (
                [v1.clone(), v2.clone(), simple_json.clone()].concat(),
                46, // 2 bytes before v1 header ends
                &simple_json,
                Ok(82),
            ),
            // Capacity exactly on the last byte of v1 == parser error (library)
            // TODO: make PR for upstream
            // (
            //     [v1.clone(), v2.clone(), simple_json.clone()].concat(),
            //     47, // 1 bytes before v1 header ends (just befor \n)
            //     &simple_json,
            //     Ok(82),
            // ),
            // TODO: When the BufReader boundary hits in a v2 PROXY header it crashes
            // (
            //     [v1.clone(), v2.clone(), simple_json.clone()].concat(),
            //     49, // 1 byte into v2 header
            //     &simple_json,
            //     Ok(82),
            // ),
            // TODO: make PR for upstream to bail when TLV is cut short
            // (
            //     [v1.clone(), v2.clone(), simple_json.clone()].concat(),
            //     77, // 2 bytes short of v2 ending
            //     &simple_json,
            //     Ok(82),
            // ),
            (
                [v1.clone(), v2.clone(), larger_json.clone()].concat(),
                80, // 1 after v2 ends
                &larger_json,
                Ok(106),
            ),
        ];

        for (input, capacity, bytes, count) in vectors {
            let mut buf = BufReader::with_capacity(capacity, input.as_slice());
            let mut v = vec![];
            let result_count = read_until(&mut buf, b'\n', &mut v).map_err(|e| format!("{e}"));
            assert_eq!(count, result_count);
            assert_eq!(bytes, &v);
        }
    }
}<|MERGE_RESOLUTION|>--- conflicted
+++ resolved
@@ -18,7 +18,7 @@
 use error_chain::ChainedError;
 use hex;
 use proxy_protocol::{version1, version2, ProxyHeader};
-use serde_json::Value;
+use serde_json::{from_str, Value};
 use sha2::{Digest, Sha256};
 
 #[cfg(not(feature = "liquid"))]
@@ -558,7 +558,6 @@
         Ok(())
     }
 
-<<<<<<< HEAD
     fn get_source_addr_str(&self) -> String {
         self.get_source_addr()
             .map(|s| s.to_string())
@@ -592,35 +591,16 @@
     }
 
     fn handle_replies(&mut self) -> Result<()> {
-        let empty_params = json!([]);
         let addr_str = self.get_source_addr_str();
-=======
-    fn handle_replies(&mut self, shutdown: crossbeam_channel::Receiver<()>) -> Result<()> {
->>>>>>> 583d9e94
         loop {
             crossbeam_channel::select! {
                 recv(self.message_chan.receiver().chain_err(|| format!("[{addr_str}] channel closed"))?) -> msg => {
                     let msg = msg.chain_err(|| format!("[{addr_str}] channel closed"))?;
                     trace!("RPC [{addr_str}] {:?}", msg);
                     match msg {
-<<<<<<< HEAD
-                        Message::Request(cmd) => {
-                            let reply = match (
-                                cmd.get("method"),
-                                cmd.get("params").unwrap_or(&empty_params),
-                                cmd.get("id"),
-                            ) {
-                                (Some(Value::String(method)), Value::Array(params), Some(id)) => {
-                                    self.handle_command(method, params, id)?
-                                }
-                                _ => bail!("[{addr_str}] invalid command: {}", cmd),
-                            };
-                            self.send_values(&[reply])?
-=======
                         Message::Request(line) => {
                             let result = self.handle_line(&line);
                             self.send_values(&[result])?
->>>>>>> 583d9e94
                         }
                         Message::PeriodicUpdate => {
                             let values = self
@@ -804,7 +784,7 @@
 
 #[derive(Debug)]
 pub enum Message {
-    Request(Value),
+    Request(String),
     PeriodicUpdate,
     Done,
 }
