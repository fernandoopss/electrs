--- conflicted
+++ resolved
@@ -1,13 +1,9 @@
-use bitcoin::hashes::sha256d::Hash as Sha256dHash;
+use bitcoin::util::hash::Sha256dHash;
 use std::sync::{Arc, Mutex};
 
-<<<<<<< HEAD
-use crate::{daemon, index, signal::Waiter, store};
-=======
 use {daemon, index, signal::Waiter, store, config};
->>>>>>> e8fd8437
 
-use crate::errors::*;
+use errors::*;
 
 pub struct App {
     config: config::Config,
